[package]
name = "distributary"
version = "0.1.0"
authors = ["Jon Gjengset <jon@thesquareplanet.com>"]

[features]
web = ["rustful", "rustc-serialize"]
b_memcached = ["memcached-rs"]
b_postgresql = ["postgres"]
b_mysql = ["mysql"]
b_mssql = ["futures", "futures-state-stream", "tiberius", "tokio-core"]
b_netsoup = ["futures", "tokio-core", "tarpc", "tarpc-plugins", "serde", "serde_derive"]
b_hybrid = ["mysql", "memcached-rs"]
default = ["web", "b_netsoup", "b_memcached", "b_mysql", "b_mssql", "b_hybrid"]
profiling = ["timekeeper/default"]

[dependencies]
chrono = "0.3.0"
itertools = "0.5"
petgraph = "0.4"
regex = "0.1"
fnv = "1.0"
slog = "1.5.2"
#slog = { version = "1.5.2", features = ["max_level_trace", "release_max_level_debug"] }
slog-term = "1.5.0"

evmap = "0.2.0"
arccstr = "0.3.2"

spmc = "0.2.1"
nom_sql = { git = "https://github.com/ms705/nom-sql.git" }

# for benchmarks
# cli
clap = "2.13"
# distributions
rand = "0.3"
# sampling
hdrsample = "2.1"
# postgresql
postgres = { version = "0.11", optional = true }
# mssql
futures-state-stream = { version = "0.1", optional = true }
tiberius = { git = "https://github.com/ms705/tiberius/", optional = true }
# mysql
mysql = { version = "10.0", optional = true }
# memcached
memcached-rs = { version = "0.1.2", optional = true }
# netsoup
futures = { version ="0.1.9", optional = true }
tokio-core = { version = "0.1", optional = true }
tarpc = {git="https://github.com/google/tarpc.git", optional = true}
tarpc-plugins = { git = "https://github.com/google/tarpc", optional = true }
serde = { version = "0.9", optional = true }
serde_derive = { version = "0.9", optional = true }

# for web
rustc-serialize = { version = "0.3", optional = true }

[dependencies.rustful]
version = "0.9"
default-features = false
features = ["rustc_json_body", "multipart"]
optional = true

[dependencies.timekeeper]
version = "0.2.4"
default-features = false
# for Mac OS X build
# git = "https://github.com/ms705/timekeeper"

[profile.release]
debug=true

[lib]
name = "distributary"
path = "src/lib.rs"

[[example]]
name = "basic-recipe"

[[bin]]
name = "web"
path = "src/web/main.rs"

[[bin]]
name = "web_sql"
path = "src/web/sql_main.rs"

[[bin]]
name = "bank"
path = "benchmarks/bank/bank.rs"

[[bin]]
name = "vote"
path = "benchmarks/vote/vote.rs"

[[bin]]
name = "vote-server"
path = "benchmarks/vote/vote-server.rs"

[[bin]]
name = "vote-client"
path = "benchmarks/vote/vote-client.rs"

[[bin]]
name = "multitail"
path = "benchmarks/multitail/multitail.rs"

[[bin]]
name = "tpc_w"
path = "benchmarks/tpc_w/tpc_w.rs"

[[bin]]
<<<<<<< HEAD
name = "hotsoup"
path = "benchmarks/hotsoup/hotsoup.rs"

[[bin]]
name = "extract_hotcrp_queries"
path = "benchmarks/hotsoup/extract_queries.rs"
=======
name = "piazza"
path = "benchmarks/piazza/piazza.rs"
>>>>>>> 00809e26
<|MERGE_RESOLUTION|>--- conflicted
+++ resolved
@@ -112,14 +112,13 @@
 path = "benchmarks/tpc_w/tpc_w.rs"
 
 [[bin]]
-<<<<<<< HEAD
 name = "hotsoup"
 path = "benchmarks/hotsoup/hotsoup.rs"
 
 [[bin]]
 name = "extract_hotcrp_queries"
 path = "benchmarks/hotsoup/extract_queries.rs"
-=======
+
+[[bin]]
 name = "piazza"
-path = "benchmarks/piazza/piazza.rs"
->>>>>>> 00809e26
+path = "benchmarks/piazza/piazza.rs"