use basics::data::SizeOf;
use basics::{DataType, Record};
use fnv::FnvBuildHasher;
use std::borrow::Cow;

use rand::{Rng, ThreadRng};
use std::sync::Arc;

/// Allocate a new end-user facing result table.
pub(crate) fn new(cols: usize, key: &[usize]) -> (SingleReadHandle, WriteHandle) {
    new_inner(cols, key, None)
}

/// Allocate a new partially materialized end-user facing result table.
///
/// Misses in this table will call `trigger` to populate the entry, and retry until successful.
pub(crate) fn new_partial<F>(
    cols: usize,
    key: &[usize],
    trigger: F,
) -> (SingleReadHandle, WriteHandle)
where
    F: Fn(&[DataType]) + 'static + Send + Sync,
{
    new_inner(cols, key, Some(Arc::new(trigger)))
}

fn new_inner(
    cols: usize,
    key: &[usize],
    trigger: Option<Arc<Fn(&[DataType]) + Send + Sync>>,
) -> (SingleReadHandle, WriteHandle) {
    let contiguous = {
        let mut contiguous = true;
        let mut last = None;
        for &k in key {
            if let Some(last) = last {
                if k != last + 1 {
                    contiguous = false;
                    break;
                }
            }
            last = Some(k);
        }
        contiguous
    };

    macro_rules! make {
        ($variant:tt) => {{
            use evmap;
            let (r, w) = evmap::Options::default()
                .with_meta(-1)
                .with_hasher(FnvBuildHasher::default())
                .construct();

            (multir::Handle::$variant(r), multiw::Handle::$variant(w))
        }};
    }

    let (r, w) = match key.len() {
        0 => unreachable!(),
        1 => make!(Single),
        2 => make!(Double),
        _ => make!(Many),
    };

    let w = WriteHandle {
        partial: trigger.is_some(),
        handle: w,
        key: Vec::from(key),
        cols: cols,
        contiguous,
        mem_size: 0,
    };
    let r = SingleReadHandle {
        handle: r,
        trigger: trigger,
        key: Vec::from(key),
    };

    (r, w)
}

mod multir;
mod multiw;

fn key_to_single<'a>(k: Key<'a>) -> Cow<'a, DataType> {
    assert_eq!(k.len(), 1);
    match k {
        Cow::Owned(mut k) => Cow::Owned(k.swap_remove(0)),
        Cow::Borrowed(k) => Cow::Borrowed(&k[0]),
    }
}

fn key_to_double<'a>(k: Key<'a>) -> Cow<'a, (DataType, DataType)> {
    assert_eq!(k.len(), 2);
    match k {
        Cow::Owned(k) => {
            let mut k = k.into_iter();
            let k1 = k.next().unwrap();
            let k2 = k.next().unwrap();
            Cow::Owned((k1, k2))
        }
        Cow::Borrowed(k) => Cow::Owned((k[0].clone(), k[1].clone())),
    }
}

pub(crate) struct WriteHandle {
    handle: multiw::Handle,
    partial: bool,
    cols: usize,
    key: Vec<usize>,
    contiguous: bool,
    mem_size: usize,
}

type Key<'a> = Cow<'a, [DataType]>;
pub(crate) struct MutWriteHandleEntry<'a> {
    handle: &'a mut WriteHandle,
    key: Key<'a>,
}
pub(crate) struct WriteHandleEntry<'a> {
    handle: &'a WriteHandle,
    key: Key<'a>,
}

impl<'a> MutWriteHandleEntry<'a> {
    pub fn mark_filled(self) {
        if let Some((None, _)) = self
            .handle
            .handle
            .meta_get_and(Cow::Borrowed(&*self.key), |rs| rs.is_empty())
        {
            self.handle.handle.clear(self.key)
        } else {
            unreachable!("attempted to fill already-filled key");
        }
    }

    pub fn mark_hole(self) {
        let size = self
            .handle
            .handle
            .meta_get_and(Cow::Borrowed(&*self.key), |rs| {
                rs.iter().map(|r| r.deep_size_of()).sum()
            })
            .map(|r| r.0.unwrap_or(0))
            .unwrap_or(0);
        self.handle.mem_size = self.handle.mem_size.checked_sub(size as usize).unwrap();
        self.handle.handle.empty(self.key)
    }
}

impl<'a> WriteHandleEntry<'a> {
    pub(crate) fn try_find_and<F, T>(self, mut then: F) -> Result<(Option<T>, i64), ()>
    where
        F: FnMut(&[Vec<DataType>]) -> T,
    {
        self.handle
            .handle
            .meta_get_and(self.key, &mut then)
            .ok_or(())
    }
}

fn key_from_record<'a, R>(key: &[usize], contiguous: bool, record: R) -> Key<'a>
where
    R: Into<Cow<'a, [DataType]>>,
{
    match record.into() {
        Cow::Owned(mut record) => {
            let mut i = 0;
            let mut keep = key.into_iter().peekable();
            record.retain(|_| {
                i += 1;
                if let Some(&&next) = keep.peek() {
                    if next != i - 1 {
                        return false;
                    }
                } else {
                    return false;
                }

                assert_eq!(*keep.next().unwrap(), i - 1);
                true
            });
            Cow::Owned(record)
        }
        Cow::Borrowed(record) if contiguous => Cow::Borrowed(&record[key[0]..(key[0] + key.len())]),
        Cow::Borrowed(record) => Cow::Owned(key.iter().map(|&i| &record[i]).cloned().collect()),
    }
}

impl WriteHandle {
    pub(crate) fn mut_with_key<'a, K>(&'a mut self, key: K) -> MutWriteHandleEntry<'a>
    where
        K: Into<Key<'a>>,
    {
        MutWriteHandleEntry {
            handle: self,
            key: key.into(),
        }
    }

    pub(crate) fn with_key<'a, K>(&'a self, key: K) -> WriteHandleEntry<'a>
    where
        K: Into<Key<'a>>,
    {
        WriteHandleEntry {
            handle: self,
            key: key.into(),
        }
    }

    #[allow(dead_code)]
    pub(crate) fn mut_entry_from_record<'a, R>(&'a mut self, record: R) -> MutWriteHandleEntry<'a>
    where
        R: Into<Cow<'a, [DataType]>>,
    {
        let key = key_from_record(&self.key[..], self.contiguous, record);
        self.mut_with_key(key)
    }

    pub(crate) fn entry_from_record<'a, R>(&'a self, record: R) -> WriteHandleEntry<'a>
    where
        R: Into<Cow<'a, [DataType]>>,
    {
        let key = key_from_record(&self.key[..], self.contiguous, record);
        self.with_key(key)
    }

    pub(crate) fn swap(&mut self) {
        self.handle.refresh();
    }

    /// Add a new set of records to the backlog.
    ///
    /// These will be made visible to readers after the next call to `swap()`.
    pub(crate) fn add<I>(&mut self, rs: I)
    where
        I: IntoIterator<Item = Record>,
    {
        let mem_delta = self.handle.add(&self.key[..], self.cols, rs);
        if mem_delta > 0 {
            self.mem_size += mem_delta as usize;
        } else if mem_delta < 0 {
            self.mem_size = self
                .mem_size
                .checked_sub(mem_delta.checked_abs().unwrap() as usize)
                .unwrap();
        }
    }

    pub(crate) fn is_partial(&self) -> bool {
        self.partial
    }

    /// Evict `count` randomly selected keys from state and return them along with the number of
    /// bytes that will be freed once the underlying `evmap` applies the operation.
    pub fn evict_random_key(&mut self, rng: &mut ThreadRng) -> u64 {
        let mut bytes_to_be_freed = 0;
        if self.mem_size > 0 {
            if self.handle.is_empty() {
                unreachable!("mem size is {}, but map is empty", self.mem_size);
            }

            match self.handle.empty_at_index(rng.gen()) {
                None => (),
                Some(vs) => {
                    let size: u64 = vs.into_iter().map(|r| r.deep_size_of() as u64).sum();
                    bytes_to_be_freed += size;
                }
            }
            self.mem_size = self
                .mem_size
                .checked_sub(bytes_to_be_freed as usize)
                .unwrap();
        }
        bytes_to_be_freed
    }
}

impl SizeOf for WriteHandle {
    fn size_of(&self) -> u64 {
        use std::mem::size_of;

        size_of::<Self>() as u64
    }

    fn deep_size_of(&self) -> u64 {
        self.mem_size as u64
    }
}

/// Handle to get the state of a single shard of a reader.
#[derive(Clone)]
pub struct SingleReadHandle {
    handle: multir::Handle,
    trigger: Option<Arc<Fn(&[DataType]) + Send + Sync>>,
    key: Vec<usize>,
}

impl SingleReadHandle {
    /// Trigger a replay of a missing key from a partially materialized view.
    pub fn trigger(&self, key: &[DataType]) {
        assert!(
            self.trigger.is_some(),
            "tried to trigger a replay for a fully materialized view"
        );

        // trigger a replay to populate
        (*self.trigger.as_ref().unwrap())(key);
    }

    /// Find all entries that matched the given conditions.
    ///
    /// Returned records are passed to `then` before being returned.
    ///
    /// Note that not all writes will be included with this read -- only those that have been
    /// swapped in by the writer.
    ///
    /// Holes in partially materialized state are returned as `Ok((None, _))`.
    pub fn try_find_and<F, T>(&self, key: &[DataType], mut then: F) -> Result<(Option<T>, i64), ()>
    where
        F: FnMut(&[Vec<DataType>]) -> T,
    {
        self.handle
            .meta_get_and(key, &mut then)
            .ok_or(())
            .map(|(mut records, meta)| {
                if records.is_none() && self.trigger.is_none() {
                    records = Some(then(&[]));
                }
                (records, meta)
            })
    }

    #[allow(dead_code)]
    pub fn len(&self) -> usize {
        self.handle.len()
    }

    /// Count the number of rows in the reader.
    /// This is a potentially very costly operation, since it will
    /// hold up writers until all rows are iterated through.
    pub fn count_rows(&self) -> usize {
        let mut nrows = 0;
        self.handle.for_each(|v| nrows += v.len());
        nrows
    }
}

#[derive(Clone)]
pub enum ReadHandle {
    Sharded(Vec<Option<SingleReadHandle>>),
    Singleton(Option<SingleReadHandle>),
}

impl ReadHandle {
    /// Find all entries that matched the given conditions.
    ///
    /// Returned records are passed to `then` before being returned.
    ///
    /// Note that not all writes will be included with this read -- only those that have been
    /// swapped in by the writer.
    ///
<<<<<<< HEAD
    /// If `block` is set, this call will block if it encounters a hole in partially materialized
    /// state.
    pub fn find_and<F, T>(
        &self,
        key: &[DataType],
        then: F,
        block: bool,
    ) -> Result<(Option<T>, i64), ()>
    where
        F: FnMut(&[Vec<DataType>]) -> T,
    {
        match *self {
            ReadHandle::Sharded(ref shards) => {
                assert_eq!(key.len(), 1);
                shards[::shard_by(&key[0], shards.len(), 0)]
                    .as_ref()
                    .unwrap()
                    .find_and(key, then, block)
            }
            ReadHandle::Singleton(ref srh) => srh.as_ref().unwrap().find_and(key, then, block),
        }
    }

    #[allow(dead_code)]
=======
    /// A hole in partially materialized state is returned as `Ok((None, _))`.
>>>>>>> b0bc6820
    pub fn try_find_and<F, T>(&self, key: &[DataType], then: F) -> Result<(Option<T>, i64), ()>
    where
        F: FnMut(&[Vec<DataType>]) -> T,
    {
        match *self {
            ReadHandle::Sharded(ref shards) => {
                assert_eq!(key.len(), 1);
                shards[::shard_by(&key[0], shards.len(), 0)]
                    .as_ref()
                    .unwrap()
                    .try_find_and(key, then)
            }
            ReadHandle::Singleton(ref srh) => srh.as_ref().unwrap().try_find_and(key, then),
        }
    }

    pub fn len(&self) -> usize {
        match *self {
            ReadHandle::Sharded(ref shards) => {
                shards.iter().map(|s| s.as_ref().unwrap().len()).sum()
            }
            ReadHandle::Singleton(ref srh) => srh.as_ref().unwrap().len(),
        }
    }

    pub fn set_single_handle(&mut self, shard: Option<usize>, handle: SingleReadHandle) {
        match (self, shard) {
            (&mut ReadHandle::Singleton(ref mut srh), None) => {
                *srh = Some(handle);
            }
            (&mut ReadHandle::Sharded(ref mut rhs), None) => {
                // when ::SHARDS == 1, sharded domains think they're unsharded
                assert_eq!(rhs.len(), 1);
                let srh = rhs.get_mut(0).unwrap();
                assert!(srh.is_none());
                *srh = Some(handle)
            }
            (&mut ReadHandle::Sharded(ref mut rhs), Some(shard)) => {
                let srh = rhs.get_mut(shard).unwrap();
                assert!(srh.is_none());
                *srh = Some(handle)
            }
            _ => unreachable!(),
        }
    }
}

#[cfg(test)]
mod tests {
    use super::*;

    #[test]
    fn store_works() {
        let a = vec![1.into(), "a".into()];

        let (r, mut w) = new(2, &[0]);

        // initially, store is uninitialized
        assert_eq!(r.try_find_and(&a[0..1], |rs| rs.len()), Err(()));

        w.swap();

        // after first swap, it is empty, but ready
        assert_eq!(r.try_find_and(&a[0..1], |rs| rs.len()), Ok((Some(0), -1)));

        w.add(vec![Record::Positive(a.clone())]);

        // it is empty even after an add (we haven't swapped yet)
        assert_eq!(r.try_find_and(&a[0..1], |rs| rs.len()), Ok((Some(0), -1)));

        w.swap();

        // but after the swap, the record is there!
        assert_eq!(r.try_find_and(&a[0..1], |rs| rs.len()).unwrap().0, Some(1));
        assert!(
            r.try_find_and(&a[0..1], |rs| rs
                .iter()
                .any(|r| r[0] == a[0] && r[1] == a[1]))
                .unwrap()
                .0
                .unwrap()
        );
    }

    #[test]
    fn busybusybusy() {
        use std::thread;

        let n = 10000;
        let (r, mut w) = new(1, &[0]);
        thread::spawn(move || {
            for i in 0..n {
                w.add(vec![Record::Positive(vec![i.into()])]);
                w.swap();
            }
        });

        for i in 0..n {
            let i = &[i.into()];
            loop {
                match r.try_find_and(i, |rs| rs.len()) {
                    Ok((None, _)) => continue,
                    Ok((Some(1), _)) => break,
                    Ok((Some(i), _)) => assert_ne!(i, 1),
                    Err(()) => continue,
                }
            }
        }
    }

    #[test]
    fn minimal_query() {
        let a = vec![1.into(), "a".into()];
        let b = vec![1.into(), "b".into()];

        let (r, mut w) = new(2, &[0]);
        w.add(vec![Record::Positive(a.clone())]);
        w.swap();
        w.add(vec![Record::Positive(b.clone())]);

        assert_eq!(r.try_find_and(&a[0..1], |rs| rs.len()).unwrap().0, Some(1));
        assert!(
            r.try_find_and(&a[0..1], |rs| rs
                .iter()
                .any(|r| r[0] == a[0] && r[1] == a[1]))
                .unwrap()
                .0
                .unwrap()
        );
    }

    #[test]
    fn non_minimal_query() {
        let a = vec![1.into(), "a".into()];
        let b = vec![1.into(), "b".into()];
        let c = vec![1.into(), "c".into()];

        let (r, mut w) = new(2, &[0]);
        w.add(vec![Record::Positive(a.clone())]);
        w.add(vec![Record::Positive(b.clone())]);
        w.swap();
        w.add(vec![Record::Positive(c.clone())]);

        assert_eq!(r.try_find_and(&a[0..1], |rs| rs.len()).unwrap().0, Some(2));
        assert!(
            r.try_find_and(&a[0..1], |rs| rs
                .iter()
                .any(|r| r[0] == a[0] && r[1] == a[1]))
                .unwrap()
                .0
                .unwrap()
        );
        assert!(
            r.try_find_and(&a[0..1], |rs| rs
                .iter()
                .any(|r| r[0] == b[0] && r[1] == b[1]))
                .unwrap()
                .0
                .unwrap()
        );
    }

    #[test]
    fn absorb_negative_immediate() {
        let a = vec![1.into(), "a".into()];
        let b = vec![1.into(), "b".into()];

        let (r, mut w) = new(2, &[0]);
        w.add(vec![Record::Positive(a.clone())]);
        w.add(vec![Record::Positive(b.clone())]);
        w.add(vec![Record::Negative(a.clone())]);
        w.swap();

        assert_eq!(r.try_find_and(&a[0..1], |rs| rs.len()).unwrap().0, Some(1));
        assert!(
            r.try_find_and(&a[0..1], |rs| rs
                .iter()
                .any(|r| r[0] == b[0] && r[1] == b[1]))
                .unwrap()
                .0
                .unwrap()
        );
    }

    #[test]
    fn absorb_negative_later() {
        let a = vec![1.into(), "a".into()];
        let b = vec![1.into(), "b".into()];

        let (r, mut w) = new(2, &[0]);
        w.add(vec![Record::Positive(a.clone())]);
        w.add(vec![Record::Positive(b.clone())]);
        w.swap();
        w.add(vec![Record::Negative(a.clone())]);
        w.swap();

        assert_eq!(r.try_find_and(&a[0..1], |rs| rs.len()).unwrap().0, Some(1));
        assert!(
            r.try_find_and(&a[0..1], |rs| rs
                .iter()
                .any(|r| r[0] == b[0] && r[1] == b[1]))
                .unwrap()
                .0
                .unwrap()
        );
    }

    #[test]
    fn absorb_multi() {
        let a = vec![1.into(), "a".into()];
        let b = vec![1.into(), "b".into()];
        let c = vec![1.into(), "c".into()];

        let (r, mut w) = new(2, &[0]);
        w.add(vec![
            Record::Positive(a.clone()),
            Record::Positive(b.clone()),
        ]);
        w.swap();

        assert_eq!(r.try_find_and(&a[0..1], |rs| rs.len()).unwrap().0, Some(2));
        assert!(
            r.try_find_and(&a[0..1], |rs| rs
                .iter()
                .any(|r| r[0] == a[0] && r[1] == a[1]))
                .unwrap()
                .0
                .unwrap()
        );
        assert!(
            r.try_find_and(&a[0..1], |rs| rs
                .iter()
                .any(|r| r[0] == b[0] && r[1] == b[1]))
                .unwrap()
                .0
                .unwrap()
        );

        w.add(vec![
            Record::Negative(a.clone()),
            Record::Positive(c.clone()),
            Record::Negative(c.clone()),
        ]);
        w.swap();

        assert_eq!(r.try_find_and(&a[0..1], |rs| rs.len()).unwrap().0, Some(1));
        assert!(
            r.try_find_and(&a[0..1], |rs| rs
                .iter()
                .any(|r| r[0] == b[0] && r[1] == b[1]))
                .unwrap()
                .0
                .unwrap()
        );
    }
}<|MERGE_RESOLUTION|>--- conflicted
+++ resolved
@@ -364,34 +364,7 @@
     /// Note that not all writes will be included with this read -- only those that have been
     /// swapped in by the writer.
     ///
-<<<<<<< HEAD
-    /// If `block` is set, this call will block if it encounters a hole in partially materialized
-    /// state.
-    pub fn find_and<F, T>(
-        &self,
-        key: &[DataType],
-        then: F,
-        block: bool,
-    ) -> Result<(Option<T>, i64), ()>
-    where
-        F: FnMut(&[Vec<DataType>]) -> T,
-    {
-        match *self {
-            ReadHandle::Sharded(ref shards) => {
-                assert_eq!(key.len(), 1);
-                shards[::shard_by(&key[0], shards.len(), 0)]
-                    .as_ref()
-                    .unwrap()
-                    .find_and(key, then, block)
-            }
-            ReadHandle::Singleton(ref srh) => srh.as_ref().unwrap().find_and(key, then, block),
-        }
-    }
-
-    #[allow(dead_code)]
-=======
     /// A hole in partially materialized state is returned as `Ok((None, _))`.
->>>>>>> b0bc6820
     pub fn try_find_and<F, T>(&self, key: &[DataType], then: F) -> Result<(Option<T>, i64), ()>
     where
         F: FnMut(&[Vec<DataType>]) -> T,
