extern crate tempfile;

use basics::DataType;
use consensus::LocalAuthority;
use controller::recipe::Recipe;
use controller::sql::SqlIncorporator;
use controller::{ControllerBuilder, LocalControllerHandle};
use dataflow::node::special::Base;
use dataflow::ops::grouped::aggregate::Aggregation;
use dataflow::ops::identity::Identity;
use dataflow::ops::join::JoinSource::*;
use dataflow::ops::join::{Join, JoinSource, JoinType};
use dataflow::ops::project::Project;
use dataflow::ops::union::Union;
use dataflow::{DurabilityMode, PersistenceParameters};

use std::collections::HashMap;
use std::sync::Arc;
use std::time::Duration;
use std::{env, thread};

const DEFAULT_SETTLE_TIME_MS: u64 = 200;

// PersistenceParameters with a log_name on the form of `prefix` + timestamp,
// avoiding collisions between separate test runs (in case an earlier panic causes clean-up to
// fail).
fn get_persistence_params(prefix: &str) -> PersistenceParameters {
    let mut params = PersistenceParameters::default();
    params.mode = DurabilityMode::DeleteOnExit;
    params.log_prefix = String::from(prefix);
    params
}

// Builds a local controller with the given log prefix.
pub fn build_local(prefix: &str) -> LocalControllerHandle<LocalAuthority> {
    let mut builder = ControllerBuilder::default();
    builder.set_persistence(get_persistence_params(prefix));
    builder.build_local().unwrap()
}

fn get_settle_time() -> Duration {
    let settle_time: u64 = match env::var("SETTLE_TIME") {
        Ok(value) => value.parse().unwrap(),
        Err(_) => DEFAULT_SETTLE_TIME_MS,
    };

    Duration::from_millis(settle_time)
}

// Sleeps for either DEFAULT_SETTLE_TIME_MS milliseconds, or
// for the value given through the SETTLE_TIME environment variable.
fn sleep() {
    thread::sleep(get_settle_time());
}

#[test]
fn it_works_basic() {
    // set up graph
    let mut b = ControllerBuilder::default();
    b.set_persistence(PersistenceParameters::new(
        DurabilityMode::DeleteOnExit,
        128,
        Duration::from_millis(1),
        Some(String::from("it_works_basic")),
        1,
    ));
    let mut g = b.build_local().unwrap();
    let _ = g.migrate(|mig| {
        let a = mig.add_base("a", &["a", "b"], Base::new(vec![]).with_key(vec![0]));
        let b = mig.add_base("b", &["a", "b"], Base::new(vec![]).with_key(vec![0]));

        let mut emits = HashMap::new();
        emits.insert(a, vec![0, 1]);
        emits.insert(b, vec![0, 1]);
        let u = Union::new(emits);
        let c = mig.add_ingredient("c", &["a", "b"], u);
        mig.maintain_anonymous(c, &[0]);
        (a, b, c)
    });

    let mut cq = g.view("c").unwrap();
    let mut muta = g.table("a").unwrap();
    let mut mutb = g.table("b").unwrap();
    let id: DataType = 1.into();

    assert_eq!(muta.table_name(), "a");
    assert_eq!(muta.columns(), &["a", "b"]);

    // send a value on a
    muta.insert(vec![id.clone(), 2.into()]).unwrap();

    // give it some time to propagate
    sleep();

    // send a query to c
    assert_eq!(
        cq.lookup(&[id.clone()], true).unwrap(),
        vec![vec![1.into(), 2.into()]]
    );

    // update value again
    mutb.insert(vec![id.clone(), 4.into()]).unwrap();

    // give it some time to propagate
    sleep();

    // check that value was updated again
    let res = cq.lookup(&[id.clone()], true).unwrap();
    assert!(res.iter().any(|r| r == &vec![id.clone(), 2.into()]));
    assert!(res.iter().any(|r| r == &vec![id.clone(), 4.into()]));

    // Delete first record
    muta.delete(vec![id.clone()]).unwrap();

    // give it some time to propagate
    sleep();

    // send a query to c
    assert_eq!(
        cq.lookup(&[id.clone()], true).unwrap(),
        vec![vec![1.into(), 4.into()]]
    );

    // Update second record
    // TODO(malte): disabled until we have update support on bases; the current way of doing this
    // is incompatible with bases' enforcement of the primary key uniqueness constraint.
    //mutb.update(vec![id.clone(), 6.into()]).unwrap();

    // give it some time to propagate
    //sleep();

    // send a query to c
    //assert_eq!(cq.lookup(&[id.clone()], true), Ok(vec![vec![1.into(), 6.into()]]));
}

#[test]
fn base_mutation() {
    use basics::{Modification, Operation};

    let mut g = build_local("base_mutation");
    g.migrate(|mig| {
        let a = mig.add_base("a", &["a", "b"], Base::new(vec![]).with_key(vec![0]));
        mig.maintain_anonymous(a, &[0]);
    });

    let mut read = g.view("a").unwrap();
    let mut write = g.table("a").unwrap();

    // insert a new record
    write.insert(vec![1.into(), 2.into()]).unwrap();
    sleep();
    assert_eq!(
        read.lookup(&[1.into()], true).unwrap(),
        vec![vec![1.into(), 2.into()]]
    );

    // update that record in place (set)
    write
        .update(vec![1.into()], vec![(1, Modification::Set(3.into()))])
        .unwrap();
    sleep();
    assert_eq!(
        read.lookup(&[1.into()], true).unwrap(),
        vec![vec![1.into(), 3.into()]]
    );

    // update that record in place (add)
    write
        .update(
            vec![1.into()],
            vec![(1, Modification::Apply(Operation::Add, 1.into()))],
        )
        .unwrap();
    sleep();
    assert_eq!(
        read.lookup(&[1.into()], true).unwrap(),
        vec![vec![1.into(), 4.into()]]
    );

    // insert or update should update
    write
        .insert_or_update(
            vec![1.into(), 2.into()],
            vec![(1, Modification::Apply(Operation::Add, 1.into()))],
        )
        .unwrap();
    sleep();
    assert_eq!(
        read.lookup(&[1.into()], true).unwrap(),
        vec![vec![1.into(), 5.into()]]
    );

    // delete should, well, delete
    write.delete(vec![1.into()]).unwrap();
    sleep();
    assert!(read.lookup(&[1.into()], true).unwrap().is_empty());

    // insert or update should insert
    write
        .insert_or_update(
            vec![1.into(), 2.into()],
            vec![(1, Modification::Apply(Operation::Add, 1.into()))],
        )
        .unwrap();
    sleep();
    assert_eq!(
        read.lookup(&[1.into()], true).unwrap(),
        vec![vec![1.into(), 2.into()]]
    );
}

#[test]
fn shared_interdomain_ancestor() {
    // set up graph
    let mut g = build_local("shared_interdomain_ancestor");
    let _ = g.migrate(|mig| {
        let a = mig.add_base("a", &["a", "b"], Base::default());

        let mut emits = HashMap::new();
        emits.insert(a, vec![0, 1]);

        let u = Union::new(emits.clone());
        let b = mig.add_ingredient("b", &["a", "b"], u);
        mig.maintain_anonymous(b, &[0]);

        let u = Union::new(emits);
        let c = mig.add_ingredient("c", &["a", "b"], u);
        mig.maintain_anonymous(c, &[0]);
        (a, b, c)
    });

    let mut bq = g.view("b").unwrap();
    let mut cq = g.view("c").unwrap();
    let mut muta = g.table("a").unwrap();
    let id: DataType = 1.into();

    // send a value on a
    muta.insert(vec![id.clone(), 2.into()]).unwrap();
    sleep();
    assert_eq!(
        bq.lookup(&[id.clone()], true).unwrap(),
        vec![vec![id.clone(), 2.into()]]
    );
    assert_eq!(
        cq.lookup(&[id.clone()], true).unwrap(),
        vec![vec![id.clone(), 2.into()]]
    );

    // update value again
    let id: DataType = 2.into();
    muta.insert(vec![id.clone(), 4.into()]).unwrap();
    sleep();
    assert_eq!(
        bq.lookup(&[id.clone()], true).unwrap(),
        vec![vec![id.clone(), 4.into()]]
    );
    assert_eq!(
        cq.lookup(&[id.clone()], true).unwrap(),
        vec![vec![id.clone(), 4.into()]]
    );
}

#[test]
fn it_works_w_mat() {
    // set up graph
    let mut g = build_local("it_works_w_mat");
    let _ = g.migrate(|mig| {
        let a = mig.add_base("a", &["a", "b"], Base::default());
        let b = mig.add_base("b", &["a", "b"], Base::default());

        let mut emits = HashMap::new();
        emits.insert(a, vec![0, 1]);
        emits.insert(b, vec![0, 1]);
        let u = Union::new(emits);
        let c = mig.add_ingredient("c", &["a", "b"], u);
        mig.maintain_anonymous(c, &[0]);
        (a, b, c)
    });

    let mut cq = g.view("c").unwrap();
    let mut muta = g.table("a").unwrap();
    let mut mutb = g.table("b").unwrap();
    let id: DataType = 1.into();

    // send a few values on a
    muta.insert(vec![id.clone(), 1.into()]).unwrap();
    muta.insert(vec![id.clone(), 2.into()]).unwrap();
    muta.insert(vec![id.clone(), 3.into()]).unwrap();

    // give them some time to propagate
    sleep();

    // send a query to c
    // we should see all the a values
    let res = cq.lookup(&[id.clone()], true).unwrap();
    assert_eq!(res.len(), 3);
    assert!(res.iter().any(|r| r == &vec![id.clone(), 1.into()]));
    assert!(res.iter().any(|r| r == &vec![id.clone(), 2.into()]));
    assert!(res.iter().any(|r| r == &vec![id.clone(), 3.into()]));

    // update value again (and again send some secondary updates)
    mutb.insert(vec![id.clone(), 4.into()]).unwrap();
    mutb.insert(vec![id.clone(), 5.into()]).unwrap();
    mutb.insert(vec![id.clone(), 6.into()]).unwrap();

    // give it some time to propagate
    sleep();

    // check that value was updated again
    let res = cq.lookup(&[id.clone()], true).unwrap();
    assert_eq!(res.len(), 6);
    assert!(res.iter().any(|r| r == &vec![id.clone(), 1.into()]));
    assert!(res.iter().any(|r| r == &vec![id.clone(), 2.into()]));
    assert!(res.iter().any(|r| r == &vec![id.clone(), 3.into()]));
    assert!(res.iter().any(|r| r == &vec![id.clone(), 4.into()]));
    assert!(res.iter().any(|r| r == &vec![id.clone(), 5.into()]));
    assert!(res.iter().any(|r| r == &vec![id.clone(), 6.into()]));
}

#[test]
fn it_works_w_partial_mat() {
    // set up graph
    let mut g = build_local("it_works_w_partial_mat");
    let (a, b) = g.migrate(|mig| {
        let a = mig.add_base("a", &["a", "b"], Base::default());
        let b = mig.add_base("b", &["a", "b"], Base::default());
        (a, b)
    });

    let mut muta = g.table("a").unwrap();
    let id: DataType = 1.into();

    // send a few values on a
    muta.insert(vec![id.clone(), 1.into()]).unwrap();
    muta.insert(vec![id.clone(), 2.into()]).unwrap();
    muta.insert(vec![id.clone(), 3.into()]).unwrap();

    // give it some time to propagate
    sleep();

    let _ = g.migrate(move |mig| {
        let mut emits = HashMap::new();
        emits.insert(a, vec![0, 1]);
        emits.insert(b, vec![0, 1]);
        let u = Union::new(emits);
        let c = mig.add_ingredient("c", &["a", "b"], u);
        mig.maintain_anonymous(c, &[0]);
        c
    });

    // give it some time to propagate
    sleep();

    let mut cq = g.view("c").unwrap();

    // because the reader is partial, we should have no key until we read
    assert_eq!(cq.len().unwrap(), 0);

    // now do some reads
    let res = cq.lookup(&[id.clone()], true).unwrap();
    assert_eq!(res.len(), 3);
    assert!(res.iter().any(|r| r == &vec![id.clone(), 1.into()]));
    assert!(res.iter().any(|r| r == &vec![id.clone(), 2.into()]));
    assert!(res.iter().any(|r| r == &vec![id.clone(), 3.into()]));

    // should have one key in the reader now
    assert_eq!(cq.len().unwrap(), 1);
}

#[test]
fn it_works_w_partial_mat_below_empty() {
    // set up graph with all nodes added in a single migration. The base tables are therefore empty
    // for now.
    let mut g = build_local("it_works_w_partial_mat_below_empty");
    let _ = g.migrate(|mig| {
        let a = mig.add_base("a", &["a", "b"], Base::default());
        let b = mig.add_base("b", &["a", "b"], Base::default());
        let mut emits = HashMap::new();
        emits.insert(a, vec![0, 1]);
        emits.insert(b, vec![0, 1]);
        let u = Union::new(emits);
        let c = mig.add_ingredient("c", &["a", "b"], u);
        mig.maintain_anonymous(c, &[0]);
        (a, b, c)
    });

    let mut muta = g.table("a").unwrap();
    let id: DataType = 1.into();

    // send a few values on a
    muta.insert(vec![id.clone(), 1.into()]).unwrap();
    muta.insert(vec![id.clone(), 2.into()]).unwrap();
    muta.insert(vec![id.clone(), 3.into()]).unwrap();

    // give it some time to propagate
    sleep();

    let mut cq = g.view("c").unwrap();

    // despite the empty base tables, we'll make the reader partial and therefore we should have no
    // key until we read
    assert_eq!(cq.len().unwrap(), 0);

    // now do some reads
    let res = cq.lookup(&[id.clone()], true).unwrap();
    assert_eq!(res.len(), 3);
    assert!(res.iter().any(|r| r == &vec![id.clone(), 1.into()]));
    assert!(res.iter().any(|r| r == &vec![id.clone(), 2.into()]));
    assert!(res.iter().any(|r| r == &vec![id.clone(), 3.into()]));

    // should have one key in the reader now
    assert_eq!(cq.len().unwrap(), 1);
}

#[test]
fn it_works_deletion() {
    // set up graph
    let mut g = build_local("it_works_deletion");
    let _ = g.migrate(|mig| {
        let a = mig.add_base("a", &["x", "y"], Base::new(vec![]).with_key(vec![1]));
        let b = mig.add_base("b", &["_", "x", "y"], Base::new(vec![]).with_key(vec![2]));

        let mut emits = HashMap::new();
        emits.insert(a, vec![0, 1]);
        emits.insert(b, vec![1, 2]);
        let u = Union::new(emits);
        let c = mig.add_ingredient("c", &["x", "y"], u);
        mig.maintain_anonymous(c, &[0]);
        (a, b, c)
    });

    let mut cq = g.view("c").unwrap();
    let mut muta = g.table("a").unwrap();
    let mut mutb = g.table("b").unwrap();

    // send a value on a
    muta.insert(vec![1.into(), 2.into()]).unwrap();
    sleep();
    assert_eq!(
        cq.lookup(&[1.into()], true).unwrap(),
        vec![vec![1.into(), 2.into()]]
    );

    // send a value on b
    mutb.insert(vec![0.into(), 1.into(), 4.into()]).unwrap();
    sleep();

    let res = cq.lookup(&[1.into()], true).unwrap();
    assert_eq!(res.len(), 2);
    assert!(res.contains(&vec![1.into(), 2.into()]));
    assert!(res.contains(&vec![1.into(), 4.into()]));

    // delete first value
    muta.delete(vec![2.into()]).unwrap();
    sleep();
    assert_eq!(
        cq.lookup(&[1.into()], true).unwrap(),
        vec![vec![1.into(), 4.into()]]
    );
}

#[test]
fn it_works_with_sql_recipe() {
    let mut g = build_local("it_works_with_sql_recipe");
    let sql = "
        CREATE TABLE Car (id int, brand varchar(255), PRIMARY KEY(id));
        QUERY CountCars: SELECT COUNT(*) FROM Car WHERE brand = ?;
    ";
    g.install_recipe(sql).unwrap();

    let mut mutator = g.table("Car").unwrap();
    let mut getter = g.view("CountCars").unwrap();

    assert_eq!(mutator.table_name(), "Car");
    assert_eq!(mutator.columns(), &["id", "brand"]);

    let brands = vec!["Volvo", "Volvo", "Volkswagen"];
    for (i, &brand) in brands.iter().enumerate() {
        mutator.insert(vec![i.into(), brand.into()]).unwrap();
    }

    // Let writes propagate:
    sleep();

    // Retrieve the result of the count query:
    let result = getter.lookup(&["Volvo".into()], true).unwrap();
    assert_eq!(result.len(), 1);
    assert_eq!(result[0][0], 2.into());
}

#[test]
fn it_works_with_vote() {
    let mut g = build_local("it_works_with_vote");
    let sql = "
        # base tables
        CREATE TABLE Article (id int, title varchar(255), PRIMARY KEY(id));
        CREATE TABLE Vote (article_id int, user int);

        # read queries
        QUERY ArticleWithVoteCount: SELECT Article.id, title, VoteCount.votes AS votes \
                    FROM Article \
                    LEFT JOIN (SELECT Vote.article_id, COUNT(user) AS votes \
                               FROM Vote GROUP BY Vote.article_id) AS VoteCount \
                    ON (Article.id = VoteCount.article_id) WHERE Article.id = ?;
    ";

    g.install_recipe(sql).unwrap();
    let mut article = g.table("Article").unwrap();
    let mut vote = g.table("Vote").unwrap();
    let mut awvc = g.view("ArticleWithVoteCount").unwrap();

    article.insert(vec![0i64.into(), "Article".into()]).unwrap();
    article.insert(vec![1i64.into(), "Article".into()]).unwrap();
    vote.insert(vec![0i64.into(), 0.into()]).unwrap();

    sleep();

    let rs = awvc.lookup(&[0i64.into()], true).unwrap();
    assert_eq!(rs.len(), 1);
    assert_eq!(rs[0], vec![0i64.into(), "Article".into(), 1.into()]);

    let empty = awvc.lookup(&[1i64.into()], true).unwrap();
    assert_eq!(empty.len(), 1);
    assert_eq!(
        empty[0],
        vec![1i64.into(), "Article".into(), DataType::None]
    );
}

#[test]
fn it_works_with_double_query_through() {
    let mut builder = ControllerBuilder::default();
    builder.set_persistence(get_persistence_params("it_works_with_double_query_through"));
    // TODO: sharding::shard picks the wrong column to shard on, since both aid and bid resolves to
    // all ancestors (and bid comes first). The reader is on aid though, so the sharder should pick
    // that as well (and not bid!).
    builder.set_sharding(None);
    let mut g = builder.build_local().unwrap();
    let sql = "
        # base tables
        CREATE TABLE A (aid int, other int, PRIMARY KEY(aid));
        CREATE TABLE B (bid int, PRIMARY KEY(bid));

        # read queries
        QUERY ReadJoin: SELECT J.aid, J.other \
            FROM B \
            LEFT JOIN (SELECT A.aid, A.other FROM A \
                WHERE A.other = 5) AS J \
            ON (J.aid = B.bid) \
            WHERE J.aid = ?;
    ";

    g.install_recipe(sql).unwrap();
    let mut a = g.table("A").unwrap();
    let mut b = g.table("B").unwrap();
    let mut getter = g.view("ReadJoin").unwrap();

    a.insert(vec![1i64.into(), 5.into()]).unwrap();
    a.insert(vec![2i64.into(), 10.into()]).unwrap();
    b.insert(vec![1i64.into()]).unwrap();

    sleep();

    let rs = getter.lookup(&[1i64.into()], true).unwrap();
    assert_eq!(rs.len(), 1);
    assert_eq!(rs[0], vec![1i64.into(), 5.into()]);

    let empty = getter.lookup(&[2i64.into()], true).unwrap();
    assert_eq!(empty.len(), 0);
}

#[test]
fn it_works_with_reads_before_writes() {
    let mut g = build_local("it_works_with_reads_before_writes");
    let sql = "
        CREATE TABLE Article (aid int, PRIMARY KEY(aid));
        CREATE TABLE Vote (aid int, uid int, PRIMARY KEY(aid, uid));
        QUERY ArticleVote: SELECT Article.aid, Vote.uid \
            FROM Article, Vote \
            WHERE Article.aid = Vote.aid AND Article.aid = ?;
    ";

    g.install_recipe(sql).unwrap();
    let mut article = g.table("Article").unwrap();
    let mut vote = g.table("Vote").unwrap();
    let mut awvc = g.view("ArticleVote").unwrap();

    let aid = 1;
    let uid = 10;

    assert!(awvc.lookup(&[aid.into()], true).unwrap().is_empty());
    article.insert(vec![aid.into()]).unwrap();
    sleep();

    vote.insert(vec![aid.into(), uid.into()]).unwrap();
    sleep();

    let result = awvc.lookup(&[aid.into()], true).unwrap();
    assert_eq!(result.len(), 1);
    assert_eq!(result[0], vec![aid.into(), uid.into()]);
}

#[test]
<<<<<<< HEAD
fn it_auto_increments_columns() {
    let mut b = ControllerBuilder::default();
    b.set_sharding(None);
    b.set_persistence(get_persistence_params("it_auto_increments_columns"));
    let mut g = b.build_local();
    let sql = "
        CREATE TABLE Article (aid int AUTO_INCREMENT, type varchar(255), PRIMARY KEY(aid));
        QUERY Read: SELECT aid FROM Article WHERE type = ?;
    ";

    g.install_recipe(sql).unwrap();
    let mut article = g.table("Article").unwrap();
    let mut read = g.view("Read").unwrap();

    let article_type = "Interview";
    for _ in 0..3 {
        article
            .insert(vec![DataType::None, article_type.into()])
            .unwrap();
    }
    sleep();

    let result = read.lookup(&[article_type.into()], true).unwrap();
    assert_eq!(result.len(), 3);
    for i in 0..3 {
        assert_eq!(result[i][0], DataType::ID(0, (i + 1) as u64));
    }
}

#[test]
fn it_auto_increments_columns_with_shards() {
    let n = 10;
    let mut b = ControllerBuilder::default();
    b.set_sharding(Some(n));
    b.set_persistence(get_persistence_params(
        "it_auto_increments_columns_with_shards",
    ));
    let mut g = b.build_local();
    let sql = "
        CREATE TABLE Article (aid int AUTO_INCREMENT, type varchar(255), PRIMARY KEY(aid));
        QUERY Read: SELECT aid FROM Article WHERE type = ?;
        QUERY ReadById: SELECT aid FROM Article WHERE aid = ?;
    ";

    g.install_recipe(sql).unwrap();
    let mut article = g.table("Article").unwrap();
    let mut read = g.view("Read").unwrap();
    let mut read_id = g.view("ReadById").unwrap();

    let article_type = "Interview";
    for _ in 0..n {
        article
            .insert(vec![DataType::None, article_type.into()])
            .unwrap();
    }
    sleep();

    let results = read.lookup(&[article_type.into()], true).unwrap();
    assert_eq!(results.len(), n);
    let mut shards = vec![0; n];
    for result in results {
        let lookup = read_id.lookup(&[result[0].clone()], true).unwrap();
        assert_eq!(lookup.len(), 1);
        assert_eq!(lookup[0][0], result[0]);
        match result[0] {
            DataType::ID(s, v) => {
                shards[s as usize] = u64::max(v, shards[s as usize]);
                assert!(s < 10);
                assert!(v > 0 && s <= 10);
            }
            _ => unreachable!(),
        };
    }

    // Shards are picked at random for auto increment columns,
    // but the IDs for each shard should sum up to the number of rows we inserted.
    assert_eq!(shards.into_iter().sum::<u64>(), 10);
}

#[test]
#[allow_fail]
=======
>>>>>>> b0bc6820
fn forced_shuffle_despite_same_shard() {
    // XXX: this test doesn't currently *fail* despite
    // multiple trailing replay responses that are simply ignored...

    let mut g = build_local("forced_shuffle_despite_same_shard");
    let sql = "
        CREATE TABLE Car (cid int, pid int, PRIMARY KEY(pid));
        CREATE TABLE Price (pid int, price int, PRIMARY KEY(pid));
        QUERY CarPrice: SELECT cid, price FROM Car \
            JOIN Price ON Car.pid = Price.pid WHERE cid = ?;
    ";
    g.install_recipe(sql).unwrap();

    let mut car_mutator = g.table("Car").unwrap();
    let mut price_mutator = g.table("Price").unwrap();
    let mut getter = g.view("CarPrice").unwrap();
    let cid = 1;
    let pid = 1;
    let price = 100;

    price_mutator
        .insert(vec![pid.into(), price.into()])
        .unwrap();
    car_mutator.insert(vec![cid.into(), pid.into()]).unwrap();

    // Let writes propagate:
    sleep();

    // Retrieve the result of the count query:
    let result = getter.lookup(&[cid.into()], true).unwrap();
    assert_eq!(result.len(), 1);
    assert_eq!(result[0][1], price.into());
}

#[test]
fn double_shuffle() {
    let mut g = build_local("double_shuffle");
    let sql = "
        CREATE TABLE Car (cid int, pid int, PRIMARY KEY(cid));
        CREATE TABLE Price (pid int, price int, PRIMARY KEY(pid));
        QUERY CarPrice: SELECT cid, price FROM Car \
            JOIN Price ON Car.pid = Price.pid WHERE cid = ?;
    ";
    g.install_recipe(sql).unwrap();

    let mut car_mutator = g.table("Car").unwrap();
    let mut price_mutator = g.table("Price").unwrap();
    let mut getter = g.view("CarPrice").unwrap();
    let cid = 1;
    let pid = 1;
    let price = 100;

    price_mutator
        .insert(vec![pid.into(), price.into()])
        .unwrap();
    car_mutator.insert(vec![cid.into(), pid.into()]).unwrap();

    // Let writes propagate:
    sleep();

    // Retrieve the result of the count query:
    let result = getter.lookup(&[cid.into()], true).unwrap();
    assert_eq!(result.len(), 1);
    assert_eq!(result[0][1], price.into());
}

#[test]
fn it_works_with_arithmetic_aliases() {
    let mut g = build_local("it_works_with_arithmetic_aliases");
    let sql = "
        CREATE TABLE Price (pid int, cent_price int, PRIMARY KEY(pid));
        ModPrice: SELECT pid, cent_price / 100 AS price FROM Price;
        QUERY AltPrice: SELECT pid, price FROM ModPrice WHERE pid = ?;
    ";
    g.install_recipe(sql).unwrap();

    let mut price_mutator = g.table("Price").unwrap();
    let mut getter = g.view("AltPrice").unwrap();
    let pid = 1;
    let price = 10000;
    price_mutator
        .insert(vec![pid.into(), price.into()])
        .unwrap();

    // Let writes propagate:
    sleep();

    // Retrieve the result of the count query:
    let result = getter.lookup(&[pid.into()], true).unwrap();
    assert_eq!(result.len(), 1);
    assert_eq!(result[0][1], (price / 100).into());
}

#[test]
fn it_recovers_persisted_bases() {
    let authority = Arc::new(LocalAuthority::new());
    let dir = tempfile::tempdir().unwrap();
    let path = dir.path().join("it_recovers_persisted_bases");
    let persistence_params = PersistenceParameters::new(
        DurabilityMode::Permanent,
        128,
        Duration::from_millis(1),
        Some(path.to_string_lossy().into()),
        1,
    );

    {
        let mut g = ControllerBuilder::default();
        g.set_persistence(persistence_params.clone());
        let mut g = g.build(authority.clone()).unwrap();

        let sql = "
            CREATE TABLE Car (id int, price int, PRIMARY KEY(id));
            QUERY CarPrice: SELECT price FROM Car WHERE id = ?;
        ";
        g.install_recipe(sql).unwrap();

        let mut mutator = g.table("Car").unwrap();

        for i in 1..10 {
            let price = i * 10;
            mutator.insert(vec![i.into(), price.into()]).unwrap();
        }

        // Let writes propagate:
        sleep();
    }

    let mut g = ControllerBuilder::default();
    g.set_persistence(persistence_params);
    let mut g = g.build(authority.clone()).unwrap();
    let mut getter = g.view("CarPrice").unwrap();

    // Make sure that the new graph contains the old writes
    for i in 1..10 {
        let price = i * 10;
        let result = getter.lookup(&[i.into()], true).unwrap();
        assert_eq!(result.len(), 1);
        assert_eq!(result[0][0], price.into());
    }
}

#[test]
fn mutator_churn() {
    let mut g = build_local("mutator_churn");
    let _ = g.migrate(|mig| {
        // migrate

        // add vote base table
        let vote = mig.add_base("vote", &["user", "id"], Base::default());

        // add vote count
        let vc = mig.add_ingredient(
            "votecount",
            &["id", "votes"],
            Aggregation::COUNT.over(vote, 0, &[1]),
        );

        mig.maintain_anonymous(vc, &[0]);
        (vote, vc)
    });

    let mut vc_state = g.view("votecount").unwrap();

    let ids = 10;
    let votes = 7;

    // continuously write to vote with new mutators
    let user: DataType = 0.into();
    for _ in 0..votes {
        for i in 0..ids {
            g.table("vote")
                .unwrap()
                .insert(vec![user.clone(), i.into()])
                .unwrap();
        }
    }

    // allow the system to catch up with the last writes
    sleep();

    // check that all writes happened the right number of times
    for i in 0..ids {
        assert_eq!(
            vc_state.lookup(&[i.into()], true).unwrap(),
            vec![vec![i.into(), votes.into()]]
        );
    }
}

#[test]
fn it_recovers_persisted_bases_w_multiple_nodes() {
    let authority = Arc::new(LocalAuthority::new());
    let dir = tempfile::tempdir().unwrap();
    let path = dir
        .path()
        .join("it_recovers_persisted_bases_w_multiple_nodes");
    let tables = vec!["A", "B", "C"];
    let persistence_parameters = PersistenceParameters::new(
        DurabilityMode::Permanent,
        128,
        Duration::from_millis(1),
        Some(path.to_string_lossy().into()),
        1,
    );

    {
        let mut g = ControllerBuilder::default();
        g.set_persistence(persistence_parameters.clone());
        let mut g = g.build(authority.clone()).unwrap();

        let sql = "
            CREATE TABLE A (id int, PRIMARY KEY(id));
            CREATE TABLE B (id int, PRIMARY KEY(id));
            CREATE TABLE C (id int, PRIMARY KEY(id));

            QUERY AID: SELECT id FROM A WHERE id = ?;
            QUERY BID: SELECT id FROM B WHERE id = ?;
            QUERY CID: SELECT id FROM C WHERE id = ?;
        ";
        g.install_recipe(sql).unwrap();
        for (i, table) in tables.iter().enumerate() {
            let mut mutator = g.table(table).unwrap();
            mutator.insert(vec![i.into()]).unwrap();
        }
        sleep();
    }

    // Create a new controller with the same authority, and make sure that it recovers to the same
    // state that the other one had.
    let mut g = ControllerBuilder::default();
    g.set_persistence(persistence_parameters);
    let mut g = g.build(authority.clone()).unwrap();
    for (i, table) in tables.iter().enumerate() {
        let mut getter = g.view(&format!("{}ID", table)).unwrap();
        let result = getter.lookup(&[i.into()], true).unwrap();
        assert_eq!(result.len(), 1);
        assert_eq!(result[0][0], i.into());
    }
}

#[test]
fn it_works_with_simple_arithmetic() {
    let mut g = build_local("it_works_with_simple_arithmetic");

    g.migrate(|mig| {
        let sql = "CREATE TABLE Car (id int, price int, PRIMARY KEY(id));
                   QUERY CarPrice: SELECT 2 * price FROM Car WHERE id = ?;";
        let mut recipe = Recipe::from_str(&sql, None).unwrap();
        recipe.activate(mig).unwrap();
    });

    let mut mutator = g.table("Car").unwrap();
    let mut getter = g.view("CarPrice").unwrap();
    let id: DataType = 1.into();
    let price: DataType = 123.into();
    mutator.insert(vec![id.clone(), price]).unwrap();

    // Let writes propagate:
    sleep();

    // Retrieve the result of the count query:
    let result = getter.lookup(&[id.clone()], true).unwrap();
    assert_eq!(result.len(), 1);
    assert_eq!(result[0][1], 246.into());
}

#[test]
fn it_works_with_multiple_arithmetic_expressions() {
    let mut g = build_local("it_works_with_multiple_arithmetic_expressions");
    let sql = "CREATE TABLE Car (id int, price int, PRIMARY KEY(id));
               QUERY CarPrice: SELECT 10 * 10, 2 * price, 10 * price, FROM Car WHERE id = ?;
               ";
    g.install_recipe(sql).unwrap();

    let mut mutator = g.table("Car").unwrap();
    let mut getter = g.view("CarPrice").unwrap();
    let id: DataType = 1.into();
    let price: DataType = 123.into();
    mutator.insert(vec![id.clone(), price]).unwrap();

    // Let writes propagate:
    sleep();

    // Retrieve the result of the count query:
    let result = getter.lookup(&[id.clone()], true).unwrap();
    assert_eq!(result.len(), 1);
    assert_eq!(result[0][1], 100.into());
    assert_eq!(result[0][2], 246.into());
    assert_eq!(result[0][3], 1230.into());
}

#[test]
fn it_works_with_join_arithmetic() {
    let mut g = build_local("it_works_with_join_arithmetic");
    let sql = "
        CREATE TABLE Car (car_id int, price_id int, PRIMARY KEY(car_id));
        CREATE TABLE Price (price_id int, price int, PRIMARY KEY(price_id));
        CREATE TABLE Sales (sales_id int, price_id int, fraction float, PRIMARY KEY(sales_id));
        QUERY CarPrice: SELECT price * fraction FROM Car \
                  JOIN Price ON Car.price_id = Price.price_id \
                  JOIN Sales ON Price.price_id = Sales.price_id \
                  WHERE car_id = ?;
    ";
    g.install_recipe(sql).unwrap();

    let mut car_mutator = g.table("Car").unwrap();
    let mut price_mutator = g.table("Price").unwrap();
    let mut sales_mutator = g.table("Sales").unwrap();
    let mut getter = g.view("CarPrice").unwrap();
    let id = 1;
    let price = 123;
    let fraction = 0.7;
    car_mutator.insert(vec![id.into(), id.into()]).unwrap();
    price_mutator.insert(vec![id.into(), price.into()]).unwrap();
    sales_mutator
        .insert(vec![id.into(), id.into(), fraction.into()])
        .unwrap();

    // Let writes propagate:
    sleep();

    // Retrieve the result of the count query:
    let result = getter.lookup(&[id.into()], true).unwrap();
    assert_eq!(result.len(), 1);
    assert_eq!(result[0][1], (price as f64 * fraction).into());
}

#[test]
fn it_works_with_function_arithmetic() {
    let mut g = build_local("it_works_with_function_arithmetic");
    let sql = "
        CREATE TABLE Bread (id int, price int, PRIMARY KEY(id));
        QUERY Price: SELECT 2 * MAX(price) FROM Bread;
    ";
    g.install_recipe(sql).unwrap();

    let mut mutator = g.table("Bread").unwrap();
    let mut getter = g.view("Price").unwrap();
    let max_price = 20;
    for (i, price) in (10..max_price + 1).enumerate() {
        let id = i + 1;
        mutator.insert(vec![id.into(), price.into()]).unwrap();
    }

    // Let writes propagate:
    sleep();

    let result = getter.lookup(&[0.into()], true).unwrap();
    assert_eq!(result.len(), 1);
    assert_eq!(result[0][0], DataType::from(max_price * 2));
}

#[test]
fn votes() {
    // set up graph
    let mut g = build_local("votes");
    let _ = g.migrate(|mig| {
        // add article base nodes (we use two so we can exercise unions too)
        let article1 = mig.add_base("article1", &["id", "title"], Base::default());
        let article2 = mig.add_base("article2", &["id", "title"], Base::default());

        // add a (stupid) union of article1 + article2
        let mut emits = HashMap::new();
        emits.insert(article1, vec![0, 1]);
        emits.insert(article2, vec![0, 1]);
        let u = Union::new(emits);
        let article = mig.add_ingredient("article", &["id", "title"], u);
        mig.maintain_anonymous(article, &[0]);

        // add vote base table
        let vote = mig.add_base("vote", &["user", "id"], Base::default());

        // add vote count
        let vc = mig.add_ingredient(
            "vc",
            &["id", "votes"],
            Aggregation::COUNT.over(vote, 0, &[1]),
        );
        mig.maintain_anonymous(vc, &[0]);

        // add final join using first field from article and first from vc
        let j = Join::new(article, vc, JoinType::Inner, vec![B(0, 0), L(1), R(1)]);
        let end = mig.add_ingredient("end", &["id", "title", "votes"], j);
        mig.maintain_anonymous(end, &[0]);

        (article1, article2, vote, article, vc, end)
    });

    let mut articleq = g.view("article").unwrap();
    let mut vcq = g.view("vc").unwrap();
    let mut endq = g.view("end").unwrap();

    let mut mut1 = g.table("article1").unwrap();
    let mut mut2 = g.table("article2").unwrap();
    let mut mutv = g.table("vote").unwrap();

    let a1: DataType = 1.into();
    let a2: DataType = 2.into();

    // make one article
    mut1.insert(vec![a1.clone(), 2.into()]).unwrap();

    // give it some time to propagate
    sleep();

    // query articles to see that it was updated
    assert_eq!(
        articleq.lookup(&[a1.clone()], true).unwrap(),
        vec![vec![a1.clone(), 2.into()]]
    );

    // make another article
    mut2.insert(vec![a2.clone(), 4.into()]).unwrap();

    // give it some time to propagate
    sleep();

    // query articles again to see that the new article was absorbed
    // and that the old one is still present
    assert_eq!(
        articleq.lookup(&[a1.clone()], true).unwrap(),
        vec![vec![a1.clone(), 2.into()]]
    );
    assert_eq!(
        articleq.lookup(&[a2.clone()], true).unwrap(),
        vec![vec![a2.clone(), 4.into()]]
    );

    // create a vote (user 1 votes for article 1)
    mutv.insert(vec![1.into(), a1.clone()]).unwrap();

    // give it some time to propagate
    sleep();

    // query vote count to see that the count was updated
    let res = vcq.lookup(&[a1.clone()], true).unwrap();
    assert!(res.iter().all(|r| r[0] == a1.clone() && r[1] == 1.into()));
    assert_eq!(res.len(), 1);

    // check that article 1 appears in the join view with a vote count of one
    let res = endq.lookup(&[a1.clone()], true).unwrap();
    assert!(
        res.iter()
            .any(|r| r[0] == a1.clone() && r[1] == 2.into() && r[2] == 1.into()),
        "no entry for [1,2,1|2] in {:?}",
        res
    );
    assert_eq!(res.len(), 1);

    // check that article 2 doesn't have any votes
    let res = endq.lookup(&[a2.clone()], true).unwrap();
    assert!(res.len() <= 1) // could be 1 if we had zero-rows
}

#[test]
fn empty_migration() {
    // set up graph
    let mut g = build_local("empty_migration");
    g.migrate(|_| {});

    let _ = g.migrate(|mig| {
        let a = mig.add_base("a", &["a", "b"], Base::default());
        let b = mig.add_base("b", &["a", "b"], Base::default());

        let mut emits = HashMap::new();
        emits.insert(a, vec![0, 1]);
        emits.insert(b, vec![0, 1]);
        let u = Union::new(emits);
        let c = mig.add_ingredient("c", &["a", "b"], u);
        mig.maintain_anonymous(c, &[0]);
        (a, b, c)
    });

    let mut cq = g.view("c").unwrap();
    let mut muta = g.table("a").unwrap();
    let mut mutb = g.table("b").unwrap();
    let id: DataType = 1.into();

    // send a value on a
    muta.insert(vec![id.clone(), 2.into()]).unwrap();

    // give it some time to propagate
    sleep();

    // send a query to c
    assert_eq!(
        cq.lookup(&[id.clone()], true).unwrap(),
        vec![vec![1.into(), 2.into()]]
    );

    // update value again
    mutb.insert(vec![id.clone(), 4.into()]).unwrap();

    // give it some time to propagate
    sleep();

    // check that value was updated again
    let res = cq.lookup(&[id.clone()], true).unwrap();
    assert!(res.iter().any(|r| r == &vec![id.clone(), 2.into()]));
    assert!(res.iter().any(|r| r == &vec![id.clone(), 4.into()]));
}

#[test]
fn simple_migration() {
    let id: DataType = 1.into();

    // set up graph
    let mut g = build_local("simple_migration");
    let _ = g.migrate(|mig| {
        let a = mig.add_base("a", &["a", "b"], Base::default());
        mig.maintain_anonymous(a, &[0]);
        a
    });

    let mut aq = g.view("a").unwrap();
    let mut muta = g.table("a").unwrap();

    // send a value on a
    muta.insert(vec![id.clone(), 2.into()]).unwrap();

    // give it some time to propagate
    sleep();

    // check that a got it
    assert_eq!(
        aq.lookup(&[id.clone()], true).unwrap(),
        vec![vec![1.into(), 2.into()]]
    );

    // add unrelated node b in a migration
    let _ = g.migrate(|mig| {
        let b = mig.add_base("b", &["a", "b"], Base::default());
        mig.maintain_anonymous(b, &[0]);
        b
    });

    let mut bq = g.view("b").unwrap();
    let mut mutb = g.table("b").unwrap();

    // send a value on b
    mutb.insert(vec![id.clone(), 4.into()]).unwrap();

    // give it some time to propagate
    sleep();

    // check that b got it
    assert_eq!(
        bq.lookup(&[id.clone()], true).unwrap(),
        vec![vec![1.into(), 4.into()]]
    );
}

#[test]
fn add_columns() {
    let id: DataType = "x".into();

    // set up graph
    let mut g = build_local("add_columns");
    let a = g.migrate(|mig| {
        let a = mig.add_base("a", &["a", "b"], Base::new(vec![1.into(), 2.into()]));
        mig.maintain_anonymous(a, &[0]);
        a
    });
    let mut aq = g.view("a").unwrap();
    let mut muta = g.table("a").unwrap();

    // send a value on a
    muta.insert(vec![id.clone(), "y".into()]).unwrap();
    sleep();

    // check that a got it
    assert_eq!(
        aq.lookup(&[id.clone()], true).unwrap(),
        vec![vec![id.clone(), "y".into()]]
    );

    // add a third column to a
    g.migrate(move |mig| {
        mig.add_column(a, "c", 3.into());
    });
    sleep();

    // send another (old) value on a
    muta.insert(vec![id.clone(), "z".into()]).unwrap();
    sleep();

    // check that a got it, and added the new, third column's default
    let res = aq.lookup(&[id.clone()], true).unwrap();
    assert_eq!(res.len(), 2);
    assert!(res.contains(&vec![id.clone(), "y".into()]));
    assert!(res.contains(&vec![id.clone(), "z".into(), 3.into()]));

    // get a new muta and send a new value on it
    let mut muta = g.table("a").unwrap();
    muta.insert(vec![id.clone(), "a".into(), 10.into()])
        .unwrap();
    sleep();

    // check that a got it, and included the third column
    let res = aq.lookup(&[id.clone()], true).unwrap();
    assert_eq!(res.len(), 3);
    assert!(res.contains(&vec![id.clone(), "y".into()]));
    assert!(res.contains(&vec![id.clone(), "z".into(), 3.into()]));
    assert!(res.contains(&vec![id.clone(), "a".into(), 10.into()]));
}

#[test]
fn migrate_added_columns() {
    let id: DataType = "x".into();

    // set up graph
    let mut g = build_local("migrate_added_columns");
    let a = g.migrate(|mig| {
        let a = mig.add_base("a", &["a", "b"], Base::new(vec![1.into(), 2.into()]));
        a
    });
    let mut muta = g.table("a").unwrap();

    // send a value on a
    muta.insert(vec![id.clone(), "y".into()]).unwrap();
    sleep();

    // add a third column to a, and a view that uses it
    let _ = g.migrate(move |mig| {
        mig.add_column(a, "c", 3.into());
        let b = mig.add_ingredient("x", &["c", "b"], Project::new(a, &[2, 0], None, None));
        mig.maintain_anonymous(b, &[1]);
        b
    });

    let mut bq = g.view("x").unwrap();

    // send another (old) value on a
    muta.insert(vec![id.clone(), "z".into()]).unwrap();
    // and an entirely new value
    let mut muta = g.table("a").unwrap();
    muta.insert(vec![id.clone(), "a".into(), 10.into()])
        .unwrap();

    // give it some time to propagate
    sleep();

    // we should now see the pre-migration write and the old post-migration write with the default
    // value, and the new post-migration write with the value it contained.
    let res = bq.lookup(&[id.clone()], true).unwrap();
    assert_eq!(res.len(), 3);
    assert_eq!(
        res.iter()
            .filter(|&r| r == &vec![3.into(), id.clone()])
            .count(),
        2
    );
    assert!(res.iter().any(|r| r == &vec![10.into(), id.clone()]));
}

#[test]
fn migrate_drop_columns() {
    let id: DataType = "x".into();

    // set up graph
    let mut g = build_local("migrate_drop_columns");
    let a = g.migrate(|mig| {
        let a = mig.add_base("a", &["a", "b"], Base::new(vec!["a".into(), "b".into()]));
        mig.maintain_anonymous(a, &[0]);
        a
    });
    let mut aq = g.view("a").unwrap();
    let mut muta1 = g.table("a").unwrap();

    // send a value on a
    muta1.insert(vec![id.clone(), "bx".into()]).unwrap();

    // check that it's there
    sleep();
    let res = aq.lookup(&[id.clone()], true).unwrap();
    assert_eq!(res.len(), 1);
    assert!(res.contains(&vec![id.clone(), "bx".into()]));

    // drop a column
    g.migrate(move |mig| {
        mig.drop_column(a, 1);
        mig.maintain_anonymous(a, &[0]);
    });

    // new mutator should only require one column
    // and should inject default for a.b
    let mut muta2 = g.table("a").unwrap();
    muta2.insert(vec![id.clone()]).unwrap();

    // so two rows now!
    sleep();
    let res = aq.lookup(&[id.clone()], true).unwrap();
    assert_eq!(res.len(), 2);
    assert!(res.contains(&vec![id.clone(), "bx".into()]));
    assert!(res.contains(&vec![id.clone(), "b".into()]));

    // add a new column
    g.migrate(move |mig| {
        mig.add_column(a, "c", "c".into());
    });

    // new mutator allows putting two values, and injects default for a.b
    let mut muta3 = g.table("a").unwrap();
    muta3.insert(vec![id.clone(), "cy".into()]).unwrap();

    // using an old putter now should add default for c
    muta1.insert(vec![id.clone(), "bz".into()]).unwrap();

    // using putter that knows of neither b nor c should result in defaults for both
    muta2.insert(vec![id.clone()]).unwrap();
    sleep();

    let res = aq.lookup(&[id.clone()], true).unwrap();
    assert_eq!(res.len(), 5);
    // NOTE: if we *hadn't* read bx and b above, they would have also have c because it would have
    // been added when the lookups caused partial backfills.
    assert!(res.contains(&vec![id.clone(), "bx".into()]));
    assert!(res.contains(&vec![id.clone(), "b".into()]));
    assert!(res.contains(&vec![id.clone(), "b".into(), "cy".into()]));
    assert!(res.contains(&vec![id.clone(), "bz".into(), "c".into()]));
    assert!(res.contains(&vec![id.clone(), "b".into(), "c".into()]));
}

#[test]
fn key_on_added() {
    // set up graph
    let mut g = build_local("key_on_added");
    let a = g.migrate(|mig| {
        let a = mig.add_base("a", &["a", "b"], Base::new(vec![1.into(), 2.into()]));
        a
    });

    // add a maintained view keyed on newly added column
    let _ = g.migrate(move |mig| {
        mig.add_column(a, "c", 3.into());
        let b = mig.add_ingredient("x", &["c", "b"], Project::new(a, &[2, 1], None, None));
        mig.maintain_anonymous(b, &[0]);
        b
    });

    // make sure we can read (may trigger a replay)
    let mut bq = g.view("x").unwrap();
    assert!(bq.lookup(&[3.into()], true).unwrap().is_empty());
}

#[test]
fn replay_during_replay() {
    // what we're trying to set up here is a case where a join receives a record with a value for
    // the join key that does not exist in the view the record was sent from. since joins only do
    // lookups into the origin view during forward processing when it receives things from the
    // right in a left join, that's what we have to construct.
    let mut g = ControllerBuilder::default();
    g.disable_partial();
    g.set_persistence(get_persistence_params("replay_during_replay"));
    let mut g = g.build_local().unwrap();
    let (a, u1, u2) = g.migrate(|mig| {
        // we need three bases:
        //
        //  - a will be the left side of the left join
        //  - u1 and u2 will be joined together with a regular one-to-one join to produce a partial
        //    view (remember, we need to miss in the source of the replay, so it must be partial).
        let a = mig.add_base("a", &["a"], Base::new(vec![1.into()]));
        let u1 = mig.add_base("u1", &["u"], Base::new(vec![1.into()]));
        let u2 = mig.add_base("u2", &["u", "a"], Base::new(vec![1.into(), 2.into()]));
        (a, u1, u2)
    });

    // add our joins
    let (u, _) = g.migrate(move |mig| {
        // u = u1 * u2
        let j = Join::new(u1, u2, JoinType::Inner, vec![B(0, 0), R(1)]);
        let u = mig.add_ingredient("u", &["u", "a"], j);
        let j = Join::new(a, u, JoinType::Left, vec![B(0, 1), R(0)]);
        let end = mig.add_ingredient("end", &["a", "u"], j);
        mig.maintain_anonymous(end, &[0]);
        (u, end)
    });

    // at this point, there's no secondary index on `u`, so any records that are forwarded from `u`
    // must already be present in the one index that `u` has. let's do some writes and check that
    // nothing crashes.

    let mut muta = g.table("a").unwrap();
    let mut mutu1 = g.table("u1").unwrap();
    let mut mutu2 = g.table("u2").unwrap();

    // as are numbers
    muta.insert(vec![1.into()]).unwrap();
    muta.insert(vec![2.into()]).unwrap();
    muta.insert(vec![3.into()]).unwrap();

    // us are strings
    mutu1.insert(vec!["a".into()]).unwrap();
    mutu1.insert(vec!["b".into()]).unwrap();
    mutu1.insert(vec!["c".into()]).unwrap();

    // we want there to be data for all keys
    mutu2.insert(vec!["a".into(), 1.into()]).unwrap();
    mutu2.insert(vec!["b".into(), 2.into()]).unwrap();
    mutu2.insert(vec!["c".into(), 3.into()]).unwrap();

    sleep();

    // since u and target are both partial, the writes should not actually have propagated through
    // yet. do a read to see that one makes it through correctly:
    let mut r = g.view("end").unwrap();

    assert_eq!(
        r.lookup(&[1.into()], true).unwrap(),
        vec![vec![1.into(), "a".into()]]
    );

    // we now know that u has key a=1 in its index
    // now we add a secondary index on u.u
    g.migrate(move |mig| {
        mig.maintain_anonymous(u, &[0]);
    });

    let mut second = g.view("u").unwrap();

    // second is partial and empty, so any read should trigger a replay.
    // though that shouldn't interact with target in any way.
    assert_eq!(
        second.lookup(&["a".into()], true).unwrap(),
        vec![vec!["a".into(), 1.into()]]
    );

    // now we get to the funky part.
    // we're going to request a second key from the secondary index on `u`, which causes that hole
    // to disappear. then we're going to do a write to `u2` that has that second key, but has an
    // "a" value for which u has a hole. that record is then going to be forwarded to *both*
    // children, and it'll be interesting to see what the join then does.
    assert_eq!(
        second.lookup(&["b".into()], true).unwrap(),
        vec![vec!["b".into(), 2.into()]]
    );

    // u has a hole for a=2, but not for u=b, and so should forward this to both children
    mutu2.insert(vec!["b".into(), 2.into()]).unwrap();

    sleep();

    // what happens if we now query for 2?
    assert_eq!(
        r.lookup(&[2.into()], true).unwrap(),
        vec![vec![2.into(), "b".into()], vec![2.into(), "b".into()]]
    );
}

#[test]
fn cascading_replays_with_sharding() {
    let mut g = ControllerBuilder::default();
    g.set_sharding(Some(2));
    g.set_persistence(get_persistence_params("cascading_replays_with_sharding"));
    let mut g = g.build_local().unwrap();

    // add each two bases. these are initially unsharded, but f will end up being sharded by u1,
    // while v will be sharded by u

    // force v to be in a different domain by adding it in a separate migration
    let v = g.migrate(|mig| mig.add_base("v", &["u", "s"], Base::new(vec!["".into(), 1.into()])));
    // now add the rest
    let _ = g.migrate(move |mig| {
        let f = mig.add_base("f", &["f1", "f2"], Base::new(vec!["".into(), "".into()]));
        // add a join
        let jb = Join::new(f, v, JoinType::Inner, vec![B(0, 0), R(1), L(1)]);
        let j = mig.add_ingredient("j", &["u", "s", "f2"], jb);
        // aggregate over the join. this will force a shard merger to be inserted because the
        // group-by column ("f2") isn't the same as the join's output sharding column ("f1"/"u")
        let a = Aggregation::COUNT.over(j, 0, &[2]);
        let end = mig.add_ingredient("end", &["u", "c"], a);
        mig.maintain_anonymous(end, &[0]);
        (j, end)
    });

    let mut mutf = g.table("f").unwrap();
    let mut mutv = g.table("v").unwrap();

    //                f1           f2
    mutf.insert(vec!["u1".into(), "u3".into()]).unwrap();
    mutf.insert(vec!["u2".into(), "u3".into()]).unwrap();
    mutf.insert(vec!["u3".into(), "u1".into()]).unwrap();

    //                u
    mutv.insert(vec!["u1".into(), 1.into()]).unwrap();
    mutv.insert(vec!["u2".into(), 1.into()]).unwrap();
    mutv.insert(vec!["u3".into(), 1.into()]).unwrap();

    sleep();

    let mut e = g.view("end").unwrap();

    assert_eq!(
        e.lookup(&["u1".into()], true).unwrap(),
        vec![vec!["u1".into(), 1.into()]]
    );
    assert_eq!(
        e.lookup(&["u2".into()], true).unwrap(),
        Vec::<Vec<DataType>>::new()
    );
    assert_eq!(
        e.lookup(&["u3".into()], true).unwrap(),
        vec![vec!["u3".into(), 2.into()]]
    );

    sleep();
}

#[test]
fn full_aggregation_with_bogokey() {
    // set up graph
    let mut g = build_local("full_aggregation_with_bogokey");
    let base = g.migrate(|mig| mig.add_base("base", &["x"], Base::new(vec![1.into()])));

    // add an aggregation over the base with a bogo key.
    // in other words, the aggregation is across all rows.
    let _ = g.migrate(move |mig| {
        let bogo = mig.add_ingredient(
            "bogo",
            &["x", "bogo"],
            Project::new(base, &[0], Some(vec![0.into()]), None),
        );
        let agg = mig.add_ingredient(
            "agg",
            &["bogo", "count"],
            Aggregation::COUNT.over(bogo, 0, &[1]),
        );
        mig.maintain_anonymous(agg, &[0]);
        agg
    });

    let mut aggq = g.view("agg").unwrap();
    let mut base = g.table("base").unwrap();

    // insert some values
    base.insert(vec![1.into()]).unwrap();
    base.insert(vec![2.into()]).unwrap();
    base.insert(vec![3.into()]).unwrap();

    // give it some time to propagate
    sleep();

    // send a query to aggregation materialization
    assert_eq!(
        aggq.lookup(&[0.into()], true).unwrap(),
        vec![vec![0.into(), 3.into()]]
    );

    // update value again
    base.insert(vec![4.into()]).unwrap();

    // give it some time to propagate
    sleep();

    // check that value was updated again
    assert_eq!(
        aggq.lookup(&[0.into()], true).unwrap(),
        vec![vec![0.into(), 4.into()]]
    );
}

#[test]
fn crossing_migration() {
    // set up graph
    let mut g = build_local("crossing_migration");
    let (a, b) = g.migrate(|mig| {
        let a = mig.add_base("a", &["a", "b"], Base::default());
        let b = mig.add_base("b", &["a", "b"], Base::default());
        (a, b)
    });
    let mut muta = g.table("a").unwrap();
    let mut mutb = g.table("b").unwrap();

    let _ = g.migrate(move |mig| {
        let mut emits = HashMap::new();
        emits.insert(a, vec![0, 1]);
        emits.insert(b, vec![0, 1]);
        let u = Union::new(emits);
        let c = mig.add_ingredient("c", &["a", "b"], u);
        mig.maintain_anonymous(c, &[0]);
        c
    });

    let mut cq = g.view("c").unwrap();

    let id: DataType = 1.into();

    // send a value on a
    muta.insert(vec![id.clone(), 2.into()]).unwrap();
    sleep();

    assert_eq!(
        cq.lookup(&[id.clone()], true).unwrap(),
        vec![vec![id.clone(), 2.into()]]
    );

    // update value again
    mutb.insert(vec![id.clone(), 4.into()]).unwrap();
    sleep();

    let res = cq.lookup(&[id.clone()], true).unwrap();
    assert_eq!(res.len(), 2);
    assert!(res.contains(&vec![id.clone(), 2.into()]));
    assert!(res.contains(&vec![id.clone(), 4.into()]));
}

#[test]
fn independent_domain_migration() {
    let id: DataType = 1.into();

    // set up graph
    let mut g = build_local("independent_domain_migration");
    let _ = g.migrate(|mig| {
        let a = mig.add_base("a", &["a", "b"], Base::default());
        mig.maintain_anonymous(a, &[0]);
        a
    });

    let mut aq = g.view("a").unwrap();
    let mut muta = g.table("a").unwrap();

    // send a value on a
    muta.insert(vec![id.clone(), 2.into()]).unwrap();

    // give it some time to propagate
    sleep();

    // check that a got it
    assert_eq!(
        aq.lookup(&[id.clone()], true).unwrap(),
        vec![vec![1.into(), 2.into()]]
    );

    // add unrelated node b in a migration
    let _ = g.migrate(|mig| {
        let b = mig.add_base("b", &["a", "b"], Base::default());
        mig.maintain_anonymous(b, &[0]);
        b
    });

    let mut bq = g.view("b").unwrap();
    let mut mutb = g.table("b").unwrap();

    // send a value on b
    mutb.insert(vec![id.clone(), 4.into()]).unwrap();

    // give it some time to propagate
    sleep();

    // check that a got it
    assert_eq!(
        bq.lookup(&[id.clone()], true).unwrap(),
        vec![vec![1.into(), 4.into()]]
    );
}

#[test]
fn domain_amend_migration() {
    // set up graph
    let mut g = build_local("domain_amend_migration");
    let (a, b) = g.migrate(|mig| {
        let a = mig.add_base("a", &["a", "b"], Base::default());
        let b = mig.add_base("b", &["a", "b"], Base::default());
        (a, b)
    });
    let mut muta = g.table("a").unwrap();
    let mut mutb = g.table("b").unwrap();

    let _ = g.migrate(move |mig| {
        let mut emits = HashMap::new();
        emits.insert(a, vec![0, 1]);
        emits.insert(b, vec![0, 1]);
        let u = Union::new(emits);
        let c = mig.add_ingredient("c", &["a", "b"], u);
        mig.maintain_anonymous(c, &[0]);
        c
    });
    let mut cq = g.view("c").unwrap();

    let id: DataType = 1.into();

    // send a value on a
    muta.insert(vec![id.clone(), 2.into()]).unwrap();
    sleep();

    assert_eq!(
        cq.lookup(&[id.clone()], true).unwrap(),
        vec![vec![id.clone(), 2.into()]]
    );

    // update value again
    mutb.insert(vec![id.clone(), 4.into()]).unwrap();
    sleep();

    let res = cq.lookup(&[id.clone()], true).unwrap();
    assert_eq!(res.len(), 2);
    assert!(res.contains(&vec![id.clone(), 2.into()]));
    assert!(res.contains(&vec![id.clone(), 4.into()]));
}

#[test]
fn migration_depends_on_unchanged_domain() {
    // here's the case we want to test: before the migration, we have some domain that contains
    // some materialized node n, as well as an egress node. after the migration, we add a domain
    // that depends on n being materialized. the tricky part here is that n's domain hasn't changed
    // as far as the system is aware (in particular, because it didn't need to add an egress node).
    // this is tricky, because the system must realize that n is materialized, even though it
    // normally wouldn't even look at that part of the data flow graph!

    let mut g = build_local("migration_depends_on_unchanged_domain");
    let left = g.migrate(|mig| {
        // base node, so will be materialized
        let left = mig.add_base("foo", &["a", "b"], Base::default());

        // node in different domain that depends on foo causes egress to be added
        mig.add_ingredient("bar", &["a", "b"], Identity::new(left));
        left
    });

    g.migrate(move |mig| {
        // joins require their inputs to be materialized
        // we need a new base as well so we can actually make a join
        let tmp = mig.add_base("tmp", &["a", "b"], Base::default());
        let j = Join::new(
            left,
            tmp,
            JoinType::Inner,
            vec![JoinSource::B(0, 0), JoinSource::R(1)],
        );
        mig.add_ingredient("join", &["a", "b"], j);
    });
    assert!(true);
}

fn do_full_vote_migration(old_puts_after: bool) {
    let mut g = build_local(&format!("do_full_vote_migration_{}", old_puts_after));
    let (article, _vote, vc, _end) = g.migrate(|mig| {
        // migrate

        // add article base node
        let article = mig.add_base("article", &["id", "title"], Base::default());

        // add vote base table
        // NOTE: the double-column key here means that we can't shard vote
        let vote = mig.add_base(
            "vote",
            &["user", "id"],
            Base::default().with_key(vec![0, 1]),
        );

        // add vote count
        let vc = mig.add_ingredient(
            "votecount",
            &["id", "votes"],
            Aggregation::COUNT.over(vote, 0, &[1]),
        );

        // add final join using first field from article and first from vc
        let j = Join::new(article, vc, JoinType::Left, vec![B(0, 0), L(1), R(1)]);
        let end = mig.add_ingredient("awvc", &["id", "title", "votes"], j);

        mig.maintain_anonymous(end, &[0]);
        (article, vote, vc, end)
    });
    let mut muta = g.table("article").unwrap();
    let mut mutv = g.table("vote").unwrap();

    let n = 250i64;
    let title: DataType = "foo".into();
    let raten: DataType = 5.into();

    for i in 0..n {
        muta.insert(vec![i.into(), title.clone()]).unwrap();
    }
    for i in 0..n {
        mutv.insert(vec![1.into(), i.into()]).unwrap();
    }

    let mut last = g.view("awvc").unwrap();
    thread::sleep(get_settle_time().checked_mul(3).unwrap());
    for i in 0..n {
        let rows = last.lookup(&[i.into()], true).unwrap();
        assert!(!rows.is_empty(), "every article should be voted for");
        assert_eq!(rows.len(), 1, "every article should have only one entry");
        let row = rows.into_iter().next().unwrap();
        assert_eq!(
            row[0],
            i.into(),
            "each article result should have the right id"
        );
        assert_eq!(row[1], title, "all articles should have title 'foo'");
        assert_eq!(row[2], 1.into(), "all articles should have one vote");
    }

    // migrate
    let _ = g.migrate(move |mig| {
        // add new "ratings" base table
        let rating = mig.add_base("rating", &["user", "id", "stars"], Base::default());

        // add sum of ratings
        let rs = mig.add_ingredient(
            "rsum",
            &["id", "total"],
            Aggregation::SUM.over(rating, 2, &[1]),
        );

        // join vote count and rsum (and in theory, sum them)
        let j = Join::new(rs, vc, JoinType::Left, vec![B(0, 0), L(1), R(1)]);
        let total = mig.add_ingredient("total", &["id", "ratings", "votes"], j);

        // finally, produce end result
        let j = Join::new(
            article,
            total,
            JoinType::Inner,
            vec![B(0, 0), L(1), R(1), R(2)],
        );
        let newend = mig.add_ingredient("awr", &["id", "title", "ratings", "votes"], j);
        mig.maintain_anonymous(newend, &[0]);
        (rating, newend)
    });

    let mut last = g.view("awr").unwrap();
    let mut mutr = g.table("rating").unwrap();
    for i in 0..n {
        if old_puts_after {
            mutv.insert(vec![2.into(), i.into()]).unwrap();
        }
        mutr.insert(vec![2.into(), i.into(), raten.clone()])
            .unwrap();
    }

    thread::sleep(get_settle_time().checked_mul(3).unwrap());
    for i in 0..n {
        let rows = last.lookup(&[i.into()], true).unwrap();
        assert!(!rows.is_empty(), "every article should be voted for");
        assert_eq!(rows.len(), 1, "every article should have only one entry");
        let row = rows.into_iter().next().unwrap();
        assert_eq!(
            row[0],
            i.into(),
            "each article result should have the right id"
        );
        assert_eq!(row[1], title, "all articles should have title 'foo'");
        assert_eq!(row[2], raten, "all articles should have one 5-star rating");
        if old_puts_after {
            assert_eq!(row[3], 2.into(), "all articles should have two votes");
        } else {
            assert_eq!(row[3], 1.into(), "all articles should have one vote");
        }
    }
}

#[test]
fn full_vote_migration_only_new() {
    do_full_vote_migration(false);
}

#[test]
fn full_vote_migration_new_and_old() {
    do_full_vote_migration(true);
}

#[test]
fn live_writes() {
    let mut g = build_local("live_writes");
    let (_vote, vc) = g.migrate(|mig| {
        // migrate

        // add vote base table
        let vote = mig.add_base("vote", &["user", "id"], Base::default());

        // add vote count
        let vc = mig.add_ingredient(
            "votecount",
            &["id", "votes"],
            Aggregation::COUNT.over(vote, 0, &[1]),
        );

        mig.maintain_anonymous(vc, &[0]);
        (vote, vc)
    });

    let mut vc_state = g.view("votecount").unwrap();
    let mut add = g.table("vote").unwrap().into_exclusive().unwrap();

    let ids = 1000;
    let votes = 7;

    // continuously write to vote
    let jh = thread::spawn(move || {
        let user: DataType = 0.into();
        // we need to use a batch putter because otherwise we'd wait for 7000 batch intervals
        add.batch_insert((0..votes).flat_map(|_| (0..ids).map(|i| vec![user.clone(), i.into()])))
            .unwrap()
    });

    // let a few writes through to make migration take a while
    sleep();

    // now do a migration that's going to have to copy state
    let _ = g.migrate(move |mig| {
        let vc2 = mig.add_ingredient(
            "votecount2",
            &["id", "votes"],
            Aggregation::SUM.over(vc, 1, &[0]),
        );
        mig.maintain_anonymous(vc2, &[0]);
        vc2
    });

    let mut vc2_state = g.view("votecount2").unwrap();

    // TODO: check that the writer did indeed complete writes during the migration

    // wait for writer to finish
    jh.join().unwrap();

    // allow the system to catch up with the last writes
    sleep();

    // check that all writes happened the right number of times
    for i in 0..ids {
        assert_eq!(
            vc_state.lookup(&[i.into()], true).unwrap(),
            vec![vec![i.into(), votes.into()]]
        );
        assert_eq!(
            vc2_state.lookup(&[i.into()], true).unwrap(),
            vec![vec![i.into(), votes.into()]]
        );
    }
}

#[test]
fn state_replay_migration_query() {
    // similar to test above, except we will have a materialized Reader node that we're going to
    // read from rather than relying on forwarding. to further stress the graph, *both* base nodes
    // are created and populated before the migration, meaning we have to replay through a join.

    let mut g = build_local("state_replay_migration_query");
    let (a, b) = g.migrate(|mig| {
        let a = mig.add_base("a", &["x", "y"], Base::default());
        let b = mig.add_base("b", &["x", "z"], Base::default());

        (a, b)
    });
    let mut muta = g.table("a").unwrap();
    let mut mutb = g.table("b").unwrap();

    // make a couple of records
    muta.insert(vec![1.into(), "a".into()]).unwrap();
    muta.insert(vec![1.into(), "b".into()]).unwrap();
    muta.insert(vec![2.into(), "c".into()]).unwrap();
    mutb.insert(vec![1.into(), "n".into()]).unwrap();
    mutb.insert(vec![2.into(), "o".into()]).unwrap();

    let _ = g.migrate(move |mig| {
        // add join and a reader node
        let j = Join::new(a, b, JoinType::Inner, vec![B(0, 0), L(1), R(1)]);
        let j = mig.add_ingredient("j", &["x", "y", "z"], j);

        // we want to observe what comes out of the join
        mig.maintain_anonymous(j, &[0]);
        j
    });
    let mut out = g.view("j").unwrap();
    sleep();

    // if all went according to plan, the join should now be fully populated!
    // there are (/should be) two records in a with x == 1
    // they may appear in any order
    let res = out.lookup(&[1.into()], true).unwrap();
    assert!(
        res.iter()
            .any(|r| r == &vec![1.into(), "a".into(), "n".into()])
    );
    assert!(
        res.iter()
            .any(|r| r == &vec![1.into(), "b".into(), "n".into()])
    );

    // there are (/should be) one record in a with x == 2
    assert_eq!(
        out.lookup(&[2.into()], true).unwrap(),
        vec![vec![2.into(), "c".into(), "o".into()]]
    );

    // there are (/should be) no records with x == 3
    assert!(out.lookup(&[3.into()], true).unwrap().is_empty());
}

#[test]
fn recipe_activates() {
    let mut g = build_local("recipe_activates");
    g.migrate(|mig| {
        let r_txt = "CREATE TABLE b (a text, c text, x text);\n";
        let mut r = Recipe::from_str(r_txt, None).unwrap();
        assert_eq!(r.version(), 0);
        assert_eq!(r.expressions().len(), 1);
        assert_eq!(r.prior(), None);
        assert!(r.activate(mig).is_ok());
    });
    // one base node
    assert_eq!(g.inputs().unwrap().len(), 1);
}

#[test]
fn recipe_activates_and_migrates() {
    let r_txt = "CREATE TABLE b (a text, c text, x text);\n";
    let r1_txt = "QUERY qa: SELECT a FROM b;\n
                  QUERY qb: SELECT a, c FROM b WHERE a = 42;";

    let mut g = build_local("recipe_activates_and_migrates");
    g.install_recipe(r_txt).unwrap();
    // one base node
    assert_eq!(g.inputs().unwrap().len(), 1);

    g.extend_recipe(r1_txt).unwrap();
    // still one base node
    assert_eq!(g.inputs().unwrap().len(), 1);
    // two leaf nodes
    assert_eq!(g.outputs().unwrap().len(), 2);
}

#[test]
fn recipe_activates_and_migrates_with_join() {
    let r_txt = "CREATE TABLE a (x int, y int, z int);\n
                 CREATE TABLE b (r int, s int);\n";
    let r1_txt = "QUERY q: SELECT y, s FROM a, b WHERE a.x = b.r;";

    let mut g = build_local("recipe_activates_and_migrates_with_join");
    g.install_recipe(r_txt).unwrap();

    // two base nodes
    assert_eq!(g.inputs().unwrap().len(), 2);

    g.extend_recipe(r1_txt).unwrap();

    // still two base nodes
    assert_eq!(g.inputs().unwrap().len(), 2);
    // one leaf node
    assert_eq!(g.outputs().unwrap().len(), 1);
}

#[test]
fn finkelstein1982_queries() {
    use std::fs::File;
    use std::io::Read;

    // set up graph
    let mut g = build_local("finkelstein1982_queries");
    g.migrate(|mig| {
        let mut inc = SqlIncorporator::default();
        let mut f = File::open("tests/finkelstein82.txt").unwrap();
        let mut s = String::new();

        // Load queries
        f.read_to_string(&mut s).unwrap();
        let lines: Vec<String> = s
            .lines()
            .filter(|l| !l.is_empty() && !l.starts_with("#"))
            .map(|l| {
                if !(l.ends_with("\n") || l.ends_with(";")) {
                    String::from(l) + "\n"
                } else {
                    String::from(l)
                }
            })
            .collect();

        // Add them one by one
        for q in lines.iter() {
            assert!(inc.add_query(q, None, mig).is_ok());
        }
    });
}

#[test]
fn tpc_w() {
    use std::fs::File;
    use std::io::Read;

    // set up graph
    let mut g = build_local("tpc_w");
    g.migrate(|mig| {
        let mut r = Recipe::blank(None);
        let mut f = File::open("tests/tpc-w-queries.txt").unwrap();
        let mut s = String::new();

        // Load queries
        f.read_to_string(&mut s).unwrap();
        let lines: Vec<String> = s
            .lines()
            .filter(|l| !l.is_empty() && !l.starts_with('#'))
            .map(|l| {
                if !(l.ends_with('\n') || l.ends_with(';')) {
                    String::from(l) + "\n"
                } else {
                    String::from(l)
                }
            })
            .collect();

        // Add them one by one
        for (_i, q) in lines.iter().enumerate() {
            //println!("{}: {}", i, q);
            let or = r.clone();
            r = match r.extend(q) {
                Ok(mut nr) => {
                    assert!(nr.activate(mig).is_ok());
                    nr
                }
                Err(e) => {
                    println!("{:?}", e);
                    or
                }
            }
        }
    });
}

#[test]
#[allow_fail]
fn node_removal() {
    // set up graph
    let mut b = ControllerBuilder::default();
    b.set_persistence(PersistenceParameters::new(
        DurabilityMode::DeleteOnExit,
        128,
        Duration::from_millis(1),
        Some(String::from("domain_removal")),
        1,
    ));
    let mut g = b.build_local().unwrap();
    let cid = g.migrate(|mig| {
        let a = mig.add_base("a", &["a", "b"], Base::new(vec![]).with_key(vec![0]));
        let b = mig.add_base("b", &["a", "b"], Base::new(vec![]).with_key(vec![0]));

        let mut emits = HashMap::new();
        emits.insert(a, vec![0, 1]);
        emits.insert(b, vec![0, 1]);
        let u = Union::new(emits);
        let c = mig.add_ingredient("c", &["a", "b"], u);
        mig.maintain_anonymous(c, &[0])
    });

    let mut cq = g.view("c").unwrap();
    let mut muta = g.table("a").unwrap();
    let mut mutb = g.table("b").unwrap();
    let id: DataType = 1.into();

    assert_eq!(muta.table_name(), "a");
    assert_eq!(muta.columns(), &["a", "b"]);

    // send a value on a
    muta.insert(vec![id.clone(), 2.into()]).unwrap();

    // give it some time to propagate
    sleep();

    // send a query to c
    assert_eq!(
        cq.lookup(&[id.clone()], true).unwrap(),
        vec![vec![1.into(), 2.into()]]
    );

    g.remove_node(cid).unwrap();

    // update value again
    mutb.insert(vec![id.clone(), 4.into()]).unwrap();

    // give it some time to propagate
    sleep();

    // // check that value was updated again
    // let res = cq.lookup(&[id.clone()], true).unwrap();
    // assert!(res.iter().any(|r| r == &vec![id.clone(), 2.into()]));
    // assert!(res.iter().any(|r| r == &vec![id.clone(), 4.into()]));

    // Delete first record
    muta.delete(vec![id.clone()]).unwrap();

    // give it some time to propagate
    sleep();

    // // send a query to c
    // assert_eq!(
    //     cq.lookup(&[id.clone()], true),
    //     Ok(vec![vec![1.into(), 4.into()]])
    // );
}

#[test]
fn remove_query() {
    let r_txt = "CREATE TABLE b (a int, c text, x text);\n
                 QUERY qa: SELECT a FROM b;\n
                 QUERY qb: SELECT a, c FROM b WHERE a = 42;";

    let r2_txt = "CREATE TABLE b (a int, c text, x text);\n
                  QUERY qa: SELECT a FROM b;";

    let mut g = ControllerBuilder::default().build_local().unwrap();
    g.install_recipe(r_txt).unwrap();
    assert_eq!(g.inputs().unwrap().len(), 1);
    assert_eq!(g.outputs().unwrap().len(), 2);

    let mut mutb = g.table("b").unwrap();
    let mut qa = g.view("qa").unwrap();
    let mut qb = g.view("qb").unwrap();

    mutb.insert(vec![42.into(), "2".into(), "3".into()])
        .unwrap();
    mutb.insert(vec![1.into(), "4".into(), "5".into()]).unwrap();
    sleep();

    assert_eq!(qa.lookup(&[0.into()], true).unwrap().len(), 2);
    assert_eq!(qb.lookup(&[0.into()], true).unwrap().len(), 1);

    // Remove qb and check that the graph still functions as expected.
    g.install_recipe(r2_txt).unwrap();
    assert_eq!(g.inputs().unwrap().len(), 1);
    assert_eq!(g.outputs().unwrap().len(), 1);
    assert!(g.view("qb").is_err());

    mutb.insert(vec![42.into(), "6".into(), "7".into()])
        .unwrap();
    sleep();

    assert_eq!(qa.lookup(&[0.into()], true).unwrap().len(), 3);
    assert_eq!(qb.lookup(&[0.into()], true).unwrap().len(), 1);
}<|MERGE_RESOLUTION|>--- conflicted
+++ resolved
@@ -601,12 +601,11 @@
 }
 
 #[test]
-<<<<<<< HEAD
 fn it_auto_increments_columns() {
     let mut b = ControllerBuilder::default();
     b.set_sharding(None);
     b.set_persistence(get_persistence_params("it_auto_increments_columns"));
-    let mut g = b.build_local();
+    let mut g = b.build_local().unwrap();
     let sql = "
         CREATE TABLE Article (aid int AUTO_INCREMENT, type varchar(255), PRIMARY KEY(aid));
         QUERY Read: SELECT aid FROM Article WHERE type = ?;
@@ -639,7 +638,7 @@
     b.set_persistence(get_persistence_params(
         "it_auto_increments_columns_with_shards",
     ));
-    let mut g = b.build_local();
+    let mut g = b.build_local().unwrap();
     let sql = "
         CREATE TABLE Article (aid int AUTO_INCREMENT, type varchar(255), PRIMARY KEY(aid));
         QUERY Read: SELECT aid FROM Article WHERE type = ?;
@@ -682,9 +681,6 @@
 }
 
 #[test]
-#[allow_fail]
-=======
->>>>>>> b0bc6820
 fn forced_shuffle_despite_same_shard() {
     // XXX: this test doesn't currently *fail* despite
     // multiple trailing replay responses that are simply ignored...
