use flow::prelude::*;
use flow::node;
use petgraph::graph::NodeIndex;
use std::collections::{HashMap, HashSet};
use slog::Logger;
use petgraph;
use ops;

#[derive(Clone, PartialEq, Eq, Debug, Serialize, Deserialize)]
pub enum Sharding {
    None,
    ForcedNone,
    Random,
    ByColumns(Vec<usize>),
}

impl Sharding {
    pub fn is_none(&self) -> bool {
        match *self {
            Sharding::None | Sharding::ForcedNone => true,
            _ => false,
        }
    }
}

pub fn shard(
    log: &Logger,
    graph: &mut Graph,
    source: NodeIndex,
    new: &mut HashSet<NodeIndex>,
) -> HashMap<(NodeIndex, NodeIndex), NodeIndex> {
    let mut topo_list = Vec::with_capacity(new.len());
    let mut topo = petgraph::visit::Topo::new(&*graph);
    while let Some(node) = topo.next(&*graph) {
        if node == source {
            continue;
        }
        if !new.contains(&node) {
            continue;
        }
        topo_list.push(node);
    }

    // we must keep track of changes we make to the parent of a node, since this remapping must be
    // communicated to the nodes so they know the true identifier of their parent in the graph.
    let mut swaps = HashMap::new();

    // we want to shard every node by its "input" index. if the index required from a parent
    // doesn't match the current sharding key, we need to do a shuffle (i.e., a Union + Sharder).
    'nodes: for node in topo_list {
        let mut input_shardings: HashMap<_, _> = graph
            .neighbors_directed(node, petgraph::EdgeDirection::Incoming)
            .map(|ni| (ni, graph[ni].sharded_by()))
            .collect();

        let mut need_sharding = if graph[node].is_internal() {
            // suggest_indexes is okay because `node` *must* be new, and therefore will return
            // global node indices.
            graph[node].suggest_indexes(node.into())
        } else if graph[node].is_reader() {
            assert_eq!(input_shardings.len(), 1);
            let ni = input_shardings.keys().next().cloned().unwrap();
            if input_shardings[&ni].is_none() {
                continue;
            }

            let s = graph[node]
                .with_reader(|r| r.key())
                .unwrap()
<<<<<<< HEAD
                .map(|key_col| Sharding::ByColumns(vec![key_col]))
                .unwrap_or(Sharding::None);
            if s == Sharding::None {
=======
                .map(Sharding::ByColumn)
                .unwrap_or(Sharding::ForcedNone);
            if s.is_none() {
>>>>>>> 8590bff9
                info!(log, "de-sharding prior to stream-only reader"; "node" => ?node);
            } else {
                info!(log, "sharding reader"; "node" => ?node);
                graph[node].with_reader_mut(|r| r.shard(::SHARDS));
            }

            if s != input_shardings[&ni] {
                // input is sharded by different key -- need shuffle
                reshard(log, new, &mut swaps, graph, ni, node, s.clone());
            }
            graph.node_weight_mut(node).unwrap().shard_by(s);
            continue;
        } else {
            // non-internal nodes are always pass-through
            HashMap::new()
        };
        if need_sharding.is_empty() &&
<<<<<<< HEAD
            (input_shardings.len() == 1 ||
                input_shardings.iter().all(|(_, s)| *s == Sharding::None))
=======
            (input_shardings.len() == 1 || input_shardings.iter().all(|(_, &s)| s.is_none()))
>>>>>>> 8590bff9
        {
            let mut s = input_shardings.iter().map(|(_, &s)| s).next().unwrap();
            if input_shardings
                .iter()
                .any(|(_, &s)| s == Sharding::ForcedNone)
            {
                s = Sharding::ForcedNone;
            }
            info!(log, "preserving sharding of pass-through node";
                  "node" => ?node,
                  "sharding" => ?s);
            graph.node_weight_mut(node).unwrap().shard_by(s);
            continue;
        }

        let mut complex = false;
        for (_, &(ref lookup_col, _)) in &need_sharding {
            if lookup_col.len() != 1 {
                complex = true;
            }
        }
        if complex {
            if graph[node].get_base().is_none() {
                // not supported yet -- force no sharding
                // TODO: if we're sharding by a two-part key and need sharding by the *first* part
                // of that key, we can probably re-use the existing sharding?
                error!(log, "de-sharding for lack of multi-key sharding support"; "node" => ?node);
                for (&ni, _) in &input_shardings {
                    reshard(log, new, &mut swaps, graph, ni, node, Sharding::ForcedNone);
                }
            }
            continue;
        }

        if graph[node].get_base().is_some() && graph[node].is_transactional() {
            error!(log, "not sharding transactional base node"; "node" => ?node);
            continue;
        }

        // if a node does a lookup into itself by a given key, it must be sharded by that key (or
        // not at all). this *also* means that its inputs must be sharded by the column(s) that the
        // output column resolves to.
        if let Some((want_sharding, _)) = need_sharding.remove(&node.into()) {
            assert_eq!(want_sharding.len(), 1);
            let want_sharding = want_sharding[0];

            let resolved = if graph[node].is_internal() {
                graph[node].resolve(want_sharding)
            } else {
                // non-internal nodes just pass through columns
                assert_eq!(input_shardings.len(), 1);
                Some(
                    graph
                        .neighbors_directed(node, petgraph::EdgeDirection::Incoming)
                        .map(|ni| (ni.into(), want_sharding))
                        .collect(),
                )
            };
            match resolved {
                None if !graph[node].is_internal() || graph[node].get_base().is_none() => {
                    // weird operator -- needs an index in its output, which it generates.
                    // we need to have *no* sharding on our inputs!
                    info!(log, "de-sharding node that partitions by output key";
                          "node" => ?node);
                    for (ni, s) in input_shardings.iter_mut() {
                        reshard(log, new, &mut swaps, graph, *ni, node, Sharding::ForcedNone);
                        *s = Sharding::ForcedNone;
                    }
                    // ok to continue since standard shard_by is None
                    continue;
                }
                None => {
                    // base nodes -- what do we shard them by?
                    warn!(log, "sharding base node"; "node" => ?node, "column" => want_sharding);
                    graph
                        .node_weight_mut(node)
                        .unwrap()
                        .shard_by(Sharding::ByColumns(vec![want_sharding]));
                    continue;
                }
                Some(want_sharding_input) => {
                    let want_sharding_input: HashMap<_, _> =
                        want_sharding_input.into_iter().collect();

                    // we can shard by the ouput column `want_sharding` *only* if we don't do
                    // lookups based on any *other* columns in any ancestor. if we do, we must
                    // force no sharding :(
                    let mut ok = true;
                    for (ni, &(ref lookup_col, _)) in &need_sharding {
                        assert_eq!(lookup_col.len(), 1);
                        let lookup_col = lookup_col[0];

                        if let Some(&in_shard_col) = want_sharding_input.get(ni) {
                            if in_shard_col != lookup_col {
                                // we do lookups on this input on a different column than the one
                                // that produces the output shard column.
                                warn!(log, "not sharding self-lookup node; lookup conflict";
                                      "node" => ?node,
                                      "wants" => want_sharding,
                                      "lookup" => ?(ni, lookup_col));
                                ok = false;
                            }
                        } else {
                            // we do lookups on this input column, but it's not the one we're
                            // sharding output on -- no unambigous sharding.
                            warn!(log, "not sharding self-lookup node; also looks up by other";
                                  "node" => ?node,
                                  "wants" => want_sharding,
                                  "lookup" => ?(ni, lookup_col));
                            ok = false;
                        }
                    }

                    if ok {
                        // we can shard ourselves and our inputs by a single column!
                        let s = Sharding::ByColumns(vec![want_sharding]);
                        info!(log, "sharding node doing self-lookup";
                              "node" => ?node,
                              "sharding" => ?s);

                        for (ni, col) in want_sharding_input {
                            let need_sharding = Sharding::ByColumns(vec![col]);
                            if input_shardings[&ni] != need_sharding {
                                // input is sharded by different key -- need shuffle
                                reshard(
                                    log,
                                    new,
                                    &mut swaps,
                                    graph,
                                    ni,
                                    node,
                                    need_sharding.clone(),
                                );
                                input_shardings.insert(ni, need_sharding);
                            }
                        }

                        graph.node_weight_mut(node).unwrap().shard_by(s);
                        continue;
                    }
                }
            }
        }

        // the safe thing to do here is to simply force all our ancestors to be unsharded. however,
        // if a single output column resolves to the lookup column of *every* ancestor, we know
        // that sharding by that column *should* be safe, so we mark the output as sharded by that
        // key. we then make sure all our inputs are sharded by that key too.
        debug!(log, "testing for sharding opportunities"; "node" => ?node);
        'outer: for col in 0..graph[node].fields().len() {
            let srcs = if graph[node].get_base().is_some() {
                vec![(node.into(), None)]
            } else {
                graph[node].parent_columns(col)
            };
            let srcs: Vec<_> = srcs.into_iter()
                .filter_map(|(ni, src)| src.map(|src| (ni, src)))
                .collect();

            if srcs.len() != input_shardings.len() {
                trace!(log, "column does not resolve to all inputs";
                           "node" => ?node,
                           "col" => col,
                           "all" => input_shardings.len(),
                           "got" => srcs.len());
                continue;
            }


            if need_sharding.is_empty() {
                // a node that doesn't need any sharding, yet has multiple parents. must be a
                // union. if this single output column (which resolves to a column in all our
                // inputs) matches what each ancestor is individually sharded by, then we know that
                // the output of the union is also sharded by that key. this is sufficiently common
                // that we want to make sure we don't accidentally shuffle in those cases.
                for &(ni, src) in &srcs {
                    if input_shardings[&ni] != Sharding::ByColumns(vec![src]) {
                        // TODO: technically we could revert to Sharding::Random here, which is a
                        // little better than forcing a de-shard, but meh.
                        continue 'outer;
                    }
                }
            } else {
                // `col` resolved to all ancestors!
                // does it match the key we're doing lookups based on?
                for &(ni, src) in &srcs {
                    match need_sharding.get(&ni) {
                        Some(&(ref col, _)) if col.len() != 1 => {
                            // we're looking up by a compound key -- that's hard to shard
                            trace!(log, "column traces to node looked up in by compound key";
                                   "node" => ?node,
                                   "ancestor" => ?ni,
                                   "column" => src);
                            break 'outer;
                        }
                        Some(&(ref col, _)) if col[0] != src => {
                            // we're looking up by a different key. it's kind of weird that this
                            // output column still resolved to a column in all our inputs...
                            trace!(log, "column traces to node that is not looked up by";
                                   "node" => ?node,
                                   "ancestor" => ?ni,
                                   "column" => src,
                                   "lookup" => col[0]);
                            continue 'outer;
                        }
                        Some(_) => {
                            // looking up by the same column -- that's fine
                        }
                        None => {
                            // we're never looking up in this view. must mean that a given
                            // column resolved to *two* columns in the *same* view?
                            unreachable!()
                        }
                    }
                }
            }

            // `col` resolves to the same column we use to lookup in each ancestor,
            // so it's safe for us to shard by `col`!
            let s = Sharding::ByColumns(vec![col]);
            info!(log, "sharding node with consistent lookup column";
                      "node" => ?node,
                      "sharding" => ?s);

            // we have to ensure that each input is also sharded by that key
            for &(ni, src) in &srcs {
                let need_sharding = Sharding::ByColumns(vec![src]);
                if input_shardings[&ni] != need_sharding {
                    reshard(log, new, &mut swaps, graph, ni, node, need_sharding.clone());
                    input_shardings.insert(ni, need_sharding);
                }
            }
            graph.node_weight_mut(node).unwrap().shard_by(s);
            continue 'nodes;
        }

        // we couldn't use our heuristic :(
        // force everything to be unsharded...
        let sharding = Sharding::ForcedNone;
        warn!(log, "forcing de-sharding"; "node" => ?node);
        for &ni in need_sharding.keys() {
            if input_shardings[&ni] != sharding {
                // ancestor must be forced to right sharding
                reshard(log, new, &mut swaps, graph, ni, node, sharding.clone());
                input_shardings.insert(ni, sharding.clone());
            }
        }
    }

    // the code above can do some stupid things, such as adding a sharder after a new, unsharded
    // node. we want to "flatten" such cases so that we shard as early as we can.
    let mut new_sharders: Vec<_> = new.iter()
        .filter(|&&n| graph[n].is_sharder())
        .cloned()
        .collect();
    let mut gone = HashSet::new();
    while !new_sharders.is_empty() {
        'sharders: for n in new_sharders.split_off(0) {
            if gone.contains(&n) {
                continue;
            }

            // we know that a sharder only has one parent.
            let p = {
                let mut ps = graph.neighbors_directed(n, petgraph::EdgeDirection::Incoming);
                let p = ps.next().unwrap();
                assert_eq!(ps.count(), 0);
                p
            };

            // a sharder should never be placed right under the source node
            assert!(!graph[p].is_source());

            // and that its children must be sharded somehow (otherwise what is the sharder doing?)
            let cols = Vec::from(graph[n].with_sharder(|s| s.sharded_by()).unwrap());
            let by = Sharding::ByColumns(cols.clone());

            // we can only push sharding above newly created nodes that are not already sharded.
            if !new.contains(&p) || graph[p].sharded_by() != Sharding::None {
                continue;
            }

            // if the parent is a base, the only option we have is to shard the base.
            if graph[p].get_base().is_some() {
                // sharded transactional bases are hard
                if graph[p].is_transactional() {
                    continue;
                }

                // we can't shard compound bases (yet)
                if let Some(k) = graph[p].get_base().unwrap().key() {
                    if k.len() != 1 {
                        continue;
                    }
                }

                // if the base has other children, sharding it may have other effects
                if graph
                    .neighbors_directed(p, petgraph::EdgeDirection::Outgoing)
                    .count() != 1
                {
                    // TODO: technically we could still do this if the other children were
                    // sharded by the same column.
                    continue;
                }

                // shard the base
                warn!(log, "eagerly sharding unsharded base"; "by" => ?cols, "base" => ?p);
                graph[p].shard_by(by);
                // remove the sharder at n by rewiring its outgoing edges directly to the base.
                let mut cs = graph
                    .neighbors_directed(n, petgraph::EdgeDirection::Outgoing)
                    .detach();
                while let Some((_, c)) = cs.next(&graph) {
                    // undo the swap that inserting the sharder in the first place generated
                    swaps.remove(&(c, p)).unwrap();
                    // unwire the child from the sharder and wire to the base directly
                    let e = graph.find_edge(n, c).unwrap();
                    let w = graph.remove_edge(e).unwrap();
                    graph.add_edge(p, c, w);
                }
                // also unwire the sharder from the base
                let e = graph.find_edge(p, n).unwrap();
                graph.remove_edge(e).unwrap();
                // NOTE: we can't remove nodes from the graph, because petgraph doesn't
                // guarantee that NodeIndexes are stable when nodes are removed from the
                // graph.
                graph[n].remove();
                gone.insert(n);
                continue;
            }

            if cols.len() != 1 {
                // FIXME: we should resolve all the columns and then push up
                continue;
            }
            let col = cols[0];

            let src_cols = graph[p].parent_columns(col);
            if src_cols.len() != 1 {
                // TODO: technically we could push the sharder to all parents here
                continue;
            }
            let (grandp, src_col) = src_cols[0];
            if src_col.is_none() {
                // we can't shard a node by a column it generates
                continue;
            }
            let src_col = src_col.unwrap();

            // we now know that we have the following
            //
            //    grandp[src_col] -> p[col] -> n[col] ---> nchildren[][]
            //                       :
            //                       +----> pchildren[col][]
            //
            // we want to move the sharder to "before" p.
            // this requires us to:
            //
            //  - rewire all nchildren to refer to p instead of n
            //  - rewire p so that it refers to n instead of grandp
            //  - remove any pchildren that also shard p by the same key
            //  - mark p as sharded
            //
            // there are some cases we need to look out for though. in particular, if any of n's
            // siblings (i.e., pchildren) do *not* have a sharder, we can't lift n!

            let mut remove = Vec::new();
            for c in graph.neighbors_directed(p, petgraph::EdgeDirection::Outgoing) {
                // what does c shard by?
                let col = graph[c].with_sharder(|s| s.sharded_by());
                if col.is_none() {
                    // lifting n would shard a node that isn't expecting to be sharded
                    // TODO: we *could* insert a de-shard here
                    continue 'sharders;
                }
                let csharding = Sharding::ByColumns(Vec::from(col.unwrap()));

                if csharding == by {
                    // sharding by the same key, which is now unnecessary.
                    remove.push(c);
                } else {
                    // sharding by a different key, which is okay
                    //
                    // TODO:
                    // we have two sharders for different keys below p
                    // which should we shard p by?
                }
            }

            // it is now safe to hoist the sharder

            // first, remove any sharders that are now unnecessary. unfortunately, we can't fully
            // remove nodes from the graph, because petgraph doesn't guarantee that NodeIndexes are
            // stable when nodes are removed from the graph.
            for c in remove {
                // disconnect the sharder from p
                let e = graph.find_edge(p, c).unwrap();
                graph.remove_edge(e);
                // connect its children to p directly
                let mut grandc = graph
                    .neighbors_directed(c, petgraph::EdgeDirection::Outgoing)
                    .detach();
                while let Some((_, gc)) = grandc.next(&graph) {
                    let e = graph.find_edge(c, gc).unwrap();
                    let w = graph.remove_edge(e).unwrap();
                    // undo any swaps as well
                    swaps.remove(&(gc, p));
                    // add back the original edge
                    graph.add_edge(p, gc, w);
                }
                // c is now entirely disconnected from the graph
                // if petgraph indices were stable, we could now remove c (if != n) from the graph
                if c != n {
                    graph[c].remove();
                    gone.insert(c);
                }
            }

            let mut grandp = grandp;
            let real_grandp = grandp;
            if let Some(current_grandp) = swaps.get(&(p, grandp)) {
                // so, this is interesting... the parent of p has *already* been swapped, most
                // likely by another (hoisted) sharder. it doesn't really matter to us here, but we
                // will want to remove the duplication of sharders (whcih we'll do below).
                grandp = *current_grandp;
            }

            // then wire us (n) above the parent instead
            warn!(log, "hoisting sharder above new unsharded node"; "sharder" => ?n, "node" => ?p);
            let new = graph[grandp].mirror(node::special::Sharder::new(vec![src_col]));
            *graph.node_weight_mut(n).unwrap() = new;
            let e = graph.find_edge(grandp, p).unwrap();
            let w = graph.remove_edge(e).unwrap();
            graph.add_edge(grandp, n, ());
            graph.add_edge(n, p, w);
            swaps.remove(&(p, grandp)); // may be None
            swaps.insert((p, real_grandp), n);

            // mark p as now being sharded
            graph[p].shard_by(by);

            // and then recurse up to checking us again
            new_sharders.push(n);
        }
    }

    // and finally, because we don't *currently* support sharded shuffles (i.e., going directly
    // from one sharding to another), we replace such patterns with a merge + a shuffle. the merge
    // will ensure that replays from the first sharding are turned into a single update before
    // arriving at the second sharding, and the merged sharder will ensure that nshards is set
    // correctly.
    let sharded_sharders: Vec<_> = new.iter()
        .filter(|&&n| {
            graph[n].is_sharder() && !graph[n].sharded_by().is_none()
        })
        .cloned()
        .collect();
    for n in sharded_sharders {
        // sharding what?
        let p = {
            let mut ps = graph.neighbors_directed(n, petgraph::EdgeDirection::Incoming);
            let p = ps.next().unwrap();
            assert_eq!(ps.count(), 0);
            p
        };
        error!(log, "preventing unsupported sharded shuffle"; "sharder" => ?n);
        reshard(log, new, &mut swaps, graph, p, n, Sharding::ForcedNone);
        graph
            .node_weight_mut(n)
            .unwrap()
            .shard_by(Sharding::ForcedNone);
    }

    swaps
}

/// Modify the graph such that the path between `src` and `dst` shuffles the input such that the
/// records received by `dst` are sharded by column `col`.
fn reshard(
    log: &Logger,
    new: &mut HashSet<NodeIndex>,
    swaps: &mut HashMap<(NodeIndex, NodeIndex), NodeIndex>,
    graph: &mut Graph,
    src: NodeIndex,
    dst: NodeIndex,
    to: Sharding,
) {
    assert!(!graph[src].is_source());

    if graph[src].sharded_by().is_none() && to.is_none() {
        trace!(log, "no need to shuffle";
               "src" => ?src,
               "dst" => ?dst,
               "sharding" => ?to);
        return;
    }

    let node = match to {
        Sharding::None | Sharding::ForcedNone => {
            // NOTE: this *must* be a union so that we correctly buffer partial replays
            let n: NodeOperator = ops::union::Union::new_deshard(src.into(), ::SHARDS).into();
            let mut n = graph[src].mirror(n);
            n.shard_by(to);
            n.mark_as_shard_merger(true);
            n
        }
        Sharding::ByColumns(ref cols) => {
            use flow::node;
            let mut n = graph[src].mirror(node::special::Sharder::new(cols.clone()));
            n.shard_by(graph[src].sharded_by());
            n
        }
        Sharding::Random => unreachable!(),
    };
    let node = graph.add_node(node);
    error!(log, "told to shuffle";
           "src" => ?src,
           "dst" => ?dst,
           "using" => ?node,
           "sharding" => ?to);

    new.insert(node);

    // TODO: if there is already sharder child of src with the right sharding target,
    // just add us as a child of that node!

    // hook in node that does appropriate shuffle
    let old = graph.find_edge(src, dst).unwrap();
    let was_materialized = graph.remove_edge(old).unwrap();
    graph.add_edge(src, node, ());
    graph.add_edge(node, dst, was_materialized);

    // if `dst` refers to `src`, it now needs to refer to `node` instead
    let old = swaps.insert((dst, src), node);
    assert_eq!(
        old,
        None,
        "re-sharding already sharded node introduces swap collision"
    );
}<|MERGE_RESOLUTION|>--- conflicted
+++ resolved
@@ -67,15 +67,9 @@
             let s = graph[node]
                 .with_reader(|r| r.key())
                 .unwrap()
-<<<<<<< HEAD
                 .map(|key_col| Sharding::ByColumns(vec![key_col]))
-                .unwrap_or(Sharding::None);
-            if s == Sharding::None {
-=======
-                .map(Sharding::ByColumn)
                 .unwrap_or(Sharding::ForcedNone);
             if s.is_none() {
->>>>>>> 8590bff9
                 info!(log, "de-sharding prior to stream-only reader"; "node" => ?node);
             } else {
                 info!(log, "sharding reader"; "node" => ?node);
@@ -93,17 +87,12 @@
             HashMap::new()
         };
         if need_sharding.is_empty() &&
-<<<<<<< HEAD
-            (input_shardings.len() == 1 ||
-                input_shardings.iter().all(|(_, s)| *s == Sharding::None))
-=======
-            (input_shardings.len() == 1 || input_shardings.iter().all(|(_, &s)| s.is_none()))
->>>>>>> 8590bff9
+            (input_shardings.len() == 1 || input_shardings.iter().all(|(_, s)| s.is_none()))
         {
-            let mut s = input_shardings.iter().map(|(_, &s)| s).next().unwrap();
+            let mut s = input_shardings.iter().map(|(_, s)| s).cloned().next().unwrap();
             if input_shardings
                 .iter()
-                .any(|(_, &s)| s == Sharding::ForcedNone)
+                .any(|(_, s)| *s == Sharding::ForcedNone)
             {
                 s = Sharding::ForcedNone;
             }
@@ -602,7 +591,7 @@
             // NOTE: this *must* be a union so that we correctly buffer partial replays
             let n: NodeOperator = ops::union::Union::new_deshard(src.into(), ::SHARDS).into();
             let mut n = graph[src].mirror(n);
-            n.shard_by(to);
+            n.shard_by(to.clone());
             n.mark_as_shard_merger(true);
             n
         }
