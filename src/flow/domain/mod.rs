--- conflicted
+++ resolved
@@ -263,130 +263,7 @@
         }
     }
 
-<<<<<<< HEAD
-    fn handle(&mut self,
-              m: Packet,
-              domain_rx: &mut mpsc::Receiver<Packet>,
-              inject_tx: &mut InjectCh) {
-=======
-    fn apply_transactions(&mut self) {
-        while !self.buffered_transactions.is_empty() {
-            let e = {
-                // If we don't have anything for this timestamp yet, then stop.
-                let entry = match self.buffered_transactions.entry(self.ts + 1) {
-                    Entry::Occupied(e) => e,
-                    _ => break,
-                };
-
-                // If this is a normal transaction and we don't have all the messages for this
-                // timestamp, then stop.
-                if let BufferedTransaction::Transaction(base, ref messages) = *entry.get() {
-                    if messages.len() < self.ingress_from_base[&base] {
-                        break;
-                    }
-                }
-                entry.remove()
-            };
-
-            match e {
-                BufferedTransaction::RemoteTransaction => {}
-                BufferedTransaction::Transaction(_, messages) => {
-                    self.transactional_dispatch(messages);
-                }
-                BufferedTransaction::MigrationStart(channel) => {
-                    let _ = channel.send(());
-                }
-                BufferedTransaction::MigrationEnd(ingress_from_base) => {
-                    self.ingress_from_base = ingress_from_base;
-                }
-            }
-            self.ts += 1;
-        }
-    }
-
-    // Skip the range of timestamps from start (inclusive) to end (non-inclusive).
-    fn skip_timestamp_range(&mut self, start: i64, end: i64) {
-        use std::cmp::max;
-        if self.ts + 1 >= start {
-            self.ts = end - 1;
-            // ok to return early here because self.ts + 1 == end, so below loop won't execute
-            return;
-        }
-        for t in max(start, self.ts + 1)..end {
-            let o = BufferedTransaction::RemoteTransaction;
-            self.buffered_transactions.insert(t, o);
-        }
-    }
-
-    fn buffer_transaction(&mut self, m: Packet) {
-        // Skip timestamps if possible. Unfortunately, this can't be combined with the if statement
-        // below because that one inserts m into messages, while this one needs to borrow prevs from
-        // within it.
-        if let Packet::Transaction { state: TransactionState::Committed(ts, _, ref prevs), .. } =
-            m {
-            if let &Some(ref prevs) = prevs {
-                if let Some(prev) = prevs.get(&self.index) {
-                    self.skip_timestamp_range(*prev + 1, ts);
-                }
-            }
-        }
-
-        if let Packet::Transaction { state: TransactionState::Committed(ts, base, _), .. } = m {
-            if self.ts + 1 == ts && self.ingress_from_base[&base] == 1 {
-                self.transactional_dispatch(vec![m]);
-                self.ts += 1;
-            } else {
-                // Insert message into buffer.
-                match *self.buffered_transactions
-                    .entry(ts)
-                    .or_insert_with(|| BufferedTransaction::Transaction(base, vec![])) {
-                    BufferedTransaction::Transaction(_, ref mut messages) => messages.push(m),
-                    _ => unreachable!(),
-                }
-            }
-            self.apply_transactions();
-        } else {
-            unreachable!();
-        }
-    }
-
-    fn assign_ts(&mut self, packet: &mut Packet) -> bool {
-        match *packet {
-            Packet::Transaction { state: TransactionState::Committed(..), .. } => true,
-            Packet::Transaction { ref mut state, ref link, ref data } => {
-                let empty = TransactionState::Committed(0, 0.into(), None);
-                let pending = ::std::mem::replace(state, empty);
-                if let TransactionState::Pending(token, send) = pending {
-                    let ingress = self.nodes[link.dst.as_local()].borrow();
-                    // TODO: is this the correct node?
-                    let base_node = self.nodes[ingress.children[0].as_local()].borrow().index;
-                    let result = self.checktable
-                        .lock()
-                        .unwrap()
-                        .claim_timestamp(&token, base_node, data);
-                    match result {
-                        checktable::TransactionResult::Committed(ts, prevs) => {
-                            ::std::mem::replace(state,
-                                                TransactionState::Committed(ts, base_node, prevs));
-                            let _ = send.send(Ok(ts));
-                            true
-                        }
-                        checktable::TransactionResult::Aborted => {
-                            let _ = send.send(Err(()));
-                            false
-                        }
-                    }
-                } else {
-                    unreachable!();
-                }
-            }
-            _ => true,
-        }
-    }
-
     fn handle(&mut self, mut m: Packet, inject_tx: &mut InjectCh) {
->>>>>>> 4e6227c7
-
         match m {
             m @ Packet::Message { .. } => {
                 self.dispatch_(m, true);
