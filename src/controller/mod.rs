use channel::poll::{PollEvent, PollingLoop, ProcessResult};
use channel::tcp::TcpSender;
<<<<<<< HEAD
use channel;
use dataflow::prelude::*;
use dataflow::{checktable, node, payload, DomainConfig, PersistenceParameters, Readers};
use dataflow::ops::base::Base;
use dataflow::statistics::GraphStats;
use snapshots::SnapshotPersister;
use souplet::Souplet;
use worker;
=======
use consensus::{Authority, Epoch};
use dataflow::checktable::service::CheckTableServer;
use dataflow::{DomainConfig, PersistenceParameters};

use controller::domain_handle::DomainHandle;
use controller::inner::ControllerInner;
use controller::recipe::Recipe;
use coordination::CoordinationMessage;
>>>>>>> e5fae1fb

use std::error::Error;
<<<<<<< HEAD
use std::fs::File;
use std::io::{Read, Write};
=======
use std::io::ErrorKind;
use std::marker::PhantomData;
>>>>>>> e5fae1fb
use std::net::{IpAddr, SocketAddr};
use std::time::{Duration, Instant};
use std::thread::{self, JoinHandle};
use std::sync::{Arc, Mutex};
use std::sync::mpsc::{self, Receiver, Sender};
use std::{io, time};

use futures::{self, Future, Stream};
use hyper::{self, Method, StatusCode};
use hyper::header::ContentType;
use hyper::server::{Http, NewService, Request, Response, Service};
use rand;
use serde::Serialize;
use serde_json;
use slog;

pub mod domain_handle;
pub mod keys;
pub mod migrate;

pub(crate) mod recipe;
pub(crate) mod sql;

mod builder;
mod getter;
mod handle;
mod inner;
mod mir_to_flow;
mod mutator;

pub use controller::builder::ControllerBuilder;
pub use controller::handle::ControllerHandle;
pub use controller::inner::RpcError;
pub use controller::migrate::Migration;
pub use controller::mutator::{Mutator, MutatorBuilder, MutatorError};
pub use controller::getter::{Getter, ReadQuery, ReadReply, RemoteGetter, RemoteGetterBuilder};
pub(crate) use controller::getter::LocalOrNot;

type WorkerIdentifier = SocketAddr;
type WorkerEndpoint = Arc<Mutex<TcpSender<CoordinationMessage>>>;

#[derive(Clone)]
struct WorkerStatus {
    healthy: bool,
    last_heartbeat: Instant,
    sender: Arc<Mutex<TcpSender<CoordinationMessage>>>,
}

impl WorkerStatus {
    pub fn new(sender: Arc<Mutex<TcpSender<CoordinationMessage>>>) -> Self {
        WorkerStatus {
            healthy: true,
            last_heartbeat: Instant::now(),
            sender,
        }
    }
}

/// Wrapper around the state of a thread serving network requests. Both tracks the address that the
/// thread is listening on and provides a way to stop it.
struct ServingThread {
    addr: SocketAddr,
    join_handle: JoinHandle<()>,
    stop: Box<Drop + Send>,
}
impl ServingThread {
    fn stop(self) {
        drop(self.stop);
        self.join_handle.join().unwrap();
    }
}

<<<<<<< HEAD
enum ControlEvent {
    WorkerCoordination(CoordinationMessage),
    ExternalGet(String, String, Sender<String>),
    ExternalPost(String, String, Sender<String>),
    InitializeSnapshot,
=======
/// Describes a running controller instance. A serialized version of this struct is stored in
/// ZooKeeper so that clients can reach the currently active controller.
#[derive(Serialize, Deserialize)]
struct ControllerDescriptor {
    external_addr: SocketAddr,
    internal_addr: SocketAddr,
    checktable_addr: SocketAddr,
    nonce: u64,
>>>>>>> e5fae1fb
}

#[derive(Clone, Serialize, Deserialize)]
struct ControllerConfig {
    sharding: Option<usize>,
    partial_enabled: bool,
    domain_config: DomainConfig,
    persistence: PersistenceParameters,
<<<<<<< HEAD
    materializations: migrate::materialization::Materializations,
    listen_addr: IpAddr,
    internal_addr: Option<SocketAddr>,
=======
>>>>>>> e5fae1fb
    heartbeat_every: Duration,
    healthcheck_every: Duration,
    local_workers: usize,
    nworkers: usize,
    nreaders: usize,
}
impl Default for ControllerConfig {
    fn default() -> Self {
        Self {
            #[cfg(test)]
            sharding: Some(2),
            #[cfg(not(test))]
            sharding: None,
            partial_enabled: true,
            domain_config: DomainConfig {
                concurrent_replays: 512,
                replay_batch_timeout: Duration::from_millis(1),
                replay_batch_size: 32,
            },
            persistence: Default::default(),
            heartbeat_every: Duration::from_secs(1),
            healthcheck_every: Duration::from_secs(10),
<<<<<<< HEAD
            internal_addr: None,
            internal_port: if cfg!(test) { 0 } else { 8000 },
            external_port: if cfg!(test) { 0 } else { 9000 },
            checktable_port: if cfg!(test) { 0 } else { 8500 },
            nworkers: 0,
=======
>>>>>>> e5fae1fb
            #[cfg(test)]
            local_workers: 2,
            #[cfg(not(test))]
            local_workers: 0,
            nworkers: 0,
            nreaders: 1,
        }
    }
}
<<<<<<< HEAD
impl ControllerBuilder {
    /// Set the maximum number of concurrent partial replay requests a domain can have outstanding
    /// at any given time.
    ///
    /// Note that this number *must* be greater than the width (in terms of number of ancestors) of
    /// the widest union in the graph, otherwise a deadlock will occur.
    pub fn set_max_concurrent_replay(&mut self, n: usize) {
        self.domain_config.concurrent_replays = n;
    }

    /// Set the maximum number of partial replay responses that can be aggregated into a single
    /// replay batch.
    pub fn set_partial_replay_batch_size(&mut self, n: usize) {
        self.domain_config.replay_batch_size = n;
    }

    /// Set the longest time a partial replay response can be delayed.
    pub fn set_partial_replay_batch_timeout(&mut self, t: Duration) {
        self.domain_config.replay_batch_timeout = t;
    }

    /// Set the persistence parameters used by the system.
    pub fn set_persistence(&mut self, p: PersistenceParameters) {
        self.persistence = p;
    }
=======
>>>>>>> e5fae1fb

#[derive(Clone, Serialize, Deserialize)]
struct ControllerState {
    config: ControllerConfig,
    epoch: Epoch,
    recipe: (), // TODO: store all relevant state here.
}

<<<<<<< HEAD
    /// Set the port the internal listener uses.
    pub fn set_internal_port(&mut self, port: u16) {
        self.internal_port = port;
    }

    /// Set the port the external listener uses.
    pub fn set_external_port(&mut self, port: u16) {
        self.external_port = port;
    }

    #[cfg(test)]
    pub fn build_inner(self) -> ControllerInner {
        ControllerInner::from_builder(self)
    }
=======
enum ControlEvent {
    ControllerMessage(CoordinationMessage),
    ExternalRequest(
        Method,
        String,
        Vec<u8>,
        futures::sync::oneshot::Sender<Result<String, StatusCode>>,
    ),
    WonLeaderElection(ControllerState),
    LostLeadership(Epoch),
    Shutdown,
    Error(Box<Error + Send + Sync>),
}
>>>>>>> e5fae1fb

/// Runs the soup instance.
pub struct Controller<A: Authority + 'static> {
    current_epoch: Option<Epoch>,
    inner: Option<ControllerInner>,
    log: slog::Logger,

<<<<<<< HEAD
    /// Build a controller, and return a Blender to provide access to it.
    pub fn build(mut self) -> Blender {
        let nworkers = self.nworkers;
=======
    listen_addr: IpAddr,
    internal: ServingThread,
    external: ServingThread,
    checktable: SocketAddr,
    _campaign: JoinHandle<()>,
>>>>>>> e5fae1fb

    phantom: PhantomData<A>,
}

<<<<<<< HEAD
        // TODO(fintelia): Don't hard code addresses in this function.
        let internal_addr = SocketAddr::new("127.0.0.1".parse().unwrap(), self.internal_port);
        let external_addr = SocketAddr::new("127.0.0.1".parse().unwrap(), self.external_port);
        let addr = ControllerInner::listen_external(tx.clone(), external_addr);
        self.internal_addr = Some(ControllerInner::listen_internal(tx.clone(), internal_addr));
        if let Some(timeout) = self.persistence.snapshot_timeout {
            ControllerInner::initialize_snapshots(tx, timeout);
        }
=======
impl<A: Authority + 'static> Controller<A> {
    /// Start up a new `Controller` and return a handle to it. Dropping the handle will stop the
    /// controller.
    fn start(
        authority: A,
        listen_addr: IpAddr,
        config: ControllerConfig,
        log: slog::Logger,
    ) -> ControllerHandle<A> {
        let authority = Arc::new(authority);

        let (event_tx, event_rx) = mpsc::channel();
        let internal = Self::listen_internal(event_tx.clone(), SocketAddr::new(listen_addr, 0));
        let checktable = CheckTableServer::start(SocketAddr::new(listen_addr, 0));
        let external = Self::listen_external(
            event_tx.clone(),
            SocketAddr::new(listen_addr, 9000),
            authority.clone(),
        );
>>>>>>> e5fae1fb

        let descriptor = ControllerDescriptor {
            external_addr: external.addr,
            internal_addr: internal.addr,
            checktable_addr: checktable,
            nonce: rand::random(),
        };
        let campaign = Self::campaign(event_tx.clone(), authority.clone(), descriptor, config);

        let builder = thread::Builder::new().name("srv-main".to_owned());
        let join_handle = builder
            .spawn(move || {
                let controller = Self {
                    current_epoch: None,
                    inner: None,
                    log,
                    internal,
                    external,
                    checktable,
                    _campaign: campaign,
                    listen_addr,
                    phantom: PhantomData,
                };
                controller.main_loop(event_rx)
            })
            .unwrap();

        ControllerHandle {
            url: None,
            authority,
            local: Some((event_tx, join_handle)),
        }
    }
<<<<<<< HEAD
}

/// `Controller` is the core component of the alternate Soup implementation.
///
/// It keeps track of the structure of the underlying data flow graph and its domains. `Controller`
/// does not allow direct manipulation of the graph. Instead, changes must be instigated through a
/// `Migration`, which can be performed using `ControllerInner::migrate`. Only one `Migration` can
/// occur at any given point in time.
pub struct ControllerInner {
    ingredients: petgraph::Graph<node::Node, Edge>,
    source: NodeIndex,
    ndomains: usize,
    checktable: checktable::CheckTableClient,
    checktable_addr: SocketAddr,
    sharding: Option<usize>,

    snapshot_id: u64,
    snapshot_ids: HashMap<(DomainIndex, usize), u64>,

    domain_config: DomainConfig,

    /// Parameters for persistence code.
    persistence: PersistenceParameters,
    materializations: migrate::materialization::Materializations,

    /// Current recipe
    recipe: Recipe,

    domains: HashMap<DomainIndex, DomainHandle>,
    channel_coordinator: Arc<ChannelCoordinator>,
    debug_channel: Option<SocketAddr>,

    listen_addr: IpAddr,
    read_listen_addr: SocketAddr,
    readers: Readers,

    /// Map from worker address to the address the worker is listening on for reads.
    read_addrs: HashMap<WorkerIdentifier, SocketAddr>,
    workers: HashMap<WorkerIdentifier, WorkerStatus>,

    /// State between migrations
    deps: HashMap<DomainIndex, (IngressFromBase, EgressForBase)>,
    remap: HashMap<DomainIndex, HashMap<NodeIndex, IndexPair>>,
=======
>>>>>>> e5fae1fb

    fn main_loop(mut self, receiver: Receiver<ControlEvent>) {
        for event in receiver {
            match event {
<<<<<<< HEAD
                ControlEvent::WorkerCoordination(msg) => {
                    trace!(self.log, "Received {:?}", msg);
                    let process = match msg.payload {
                        CoordinationPayload::Register {
                            ref addr,
                            ref read_listen_addr,
                        } => self.handle_register(&msg, addr, read_listen_addr.clone()),
                        CoordinationPayload::Heartbeat => self.handle_heartbeat(&msg),
                        CoordinationPayload::DomainBooted(ref _domain, ref _addr) => Ok(()),
                        CoordinationPayload::SnapshotCompleted(domain, snapshot_id) => {
                            self.handle_snapshot_completed(domain, snapshot_id)
                        }
                        _ => unimplemented!(),
                    };
                    match process {
                        Ok(_) => (),
                        Err(e) => error!(self.log, "failed to handle message {:?}: {:?}", msg, e),
                    }

                    self.check_worker_liveness();

                    if !workers_arrived && nworkers > 0 && self.workers.len() == nworkers {
                        workers_arrived = true;
                        worker_ready_tx.send(()).unwrap();
=======
                ControlEvent::ControllerMessage(msg) => if let Some(ref mut inner) = self.inner {
                    inner.coordination_message(msg)
                },
                ControlEvent::ExternalRequest(method, path, body, reply_tx) => {
                    if let Some(ref mut inner) = self.inner {
                        reply_tx
                            .send(inner.external_request(method, path, body))
                            .unwrap()
                    } else {
                        reply_tx.send(Err(StatusCode::NotFound)).unwrap();
>>>>>>> e5fae1fb
                    }
                }
                ControlEvent::WonLeaderElection(state) => {
                    self.current_epoch = Some(state.epoch);
                    self.inner = Some(ControllerInner::new(
                        self.listen_addr,
                        self.checktable,
                        self.log.clone(),
                        state,
                    ));
                }
<<<<<<< HEAD
                ControlEvent::ExternalPost(path, body, reply_tx) => {
                    use serde_json as json;
                    reply_tx
                        .send(match path.as_ref() {
                            "inputs" => json::to_string(&self.inputs()).unwrap(),
                            "outputs" => json::to_string(&self.outputs()).unwrap(),
                            "recover" => json::to_string(&self.recover()).unwrap(),
                            "graphviz" => json::to_string(&self.graphviz()).unwrap(),
                            "get_statistics" => json::to_string(&self.get_statistics()).unwrap(),
                            "initialize_snapshot" => {
                                json::to_string(&self.initialize_snapshot()).unwrap()
                            }
                            "mutator_builder" => json::to_string(
                                &self.mutator_builder(json::from_str(&body).unwrap()),
                            ).unwrap(),
                            "getter_builder" => json::to_string(
                                &self.getter_builder(json::from_str(&body).unwrap()),
                            ).unwrap(),
                            "install_recipe" => json::to_string(
                                &self.install_recipe(json::from_str(&body).unwrap()),
                            ).unwrap(),
                            _ => "NOT FOUND".to_owned(),
                        })
                        .unwrap();
                }
                ControlEvent::InitializeSnapshot => {
                    self.initialize_snapshot();
                }
=======
                ControlEvent::LostLeadership(new_epoch) => {
                    self.current_epoch = Some(new_epoch);
                    self.inner = None;
                }
                ControlEvent::Shutdown => break,
                ControlEvent::Error(e) => panic!("{}", e),
>>>>>>> e5fae1fb
            }
        }
        self.external.stop();
        self.internal.stop();
    }

    fn listen_external(
        event_tx: Sender<ControlEvent>,
        addr: SocketAddr,
        authority: Arc<A>,
    ) -> ServingThread {
        struct ExternalServer<A: Authority>(Sender<ControlEvent>, Arc<A>);
        impl<A: Authority> Clone for ExternalServer<A> {
            // Needed due to #26925
            fn clone(&self) -> Self {
                ExternalServer(self.0.clone(), self.1.clone())
            }
        }
        impl<A: Authority> Service for ExternalServer<A> {
            type Request = Request;
            type Response = Response;
            type Error = hyper::Error;
            type Future = Box<Future<Item = Self::Response, Error = Self::Error>>;

            fn call(&self, req: Request) -> Self::Future {
                let mut res = Response::new();
                match (req.method().clone(), req.path().to_owned().as_ref()) {
                    (Method::Get, "/graph.html") => {
                        res.headers_mut().set(ContentType::html());
                        res.set_body(include_str!("graph.html"));
                        Box::new(futures::future::ok(res))
                    }
                    (Method::Get, "/js/layout-worker.js") => {
                        res.set_body(
                            "importScripts('https://cdn.rawgit.com/mstefaniuk/graph-viz-d3-js/\
                             cf2160ee3ca39b843b081d5231d5d51f1a901617/dist/layout-worker.js');",
                        );
                        Box::new(futures::future::ok(res))
                    }
<<<<<<< HEAD
                    res.send(rx.recv().unwrap());
                }) as Box<Handler>,
            }
        };

        let listen = Server {
            handlers,
            host: addr.into(),
            server: "netsoup".to_owned(),
            threads: Some(1),
            content_type: "application/json".parse().unwrap(),
            global: Box::new(Arc::new(Mutex::new(event_tx))).into(),
            ..Server::default()
        }.run()
            .unwrap();

        // Bit of a dance to return socket while keeping the server running in another thread.
        let socket = listen.socket.clone();
        let builder = thread::Builder::new().name("srv-ext".to_owned());
        builder.spawn(move || drop(listen)).unwrap();
        socket
    }

    // Tries to read the snapshot_id from {log_prefix}-snapshot_id, returning
    // a default value if the file doesn't exist.
    fn retrieve_snapshot_id(log_prefix: &str) -> u64 {
        let filename = format!("{}-snapshot_id", log_prefix);
        let mut file = match File::open(&filename) {
            Ok(f) => f,
            Err(ref e) if e.kind() == io::ErrorKind::NotFound => {
                // Start at 0 if we haven't taken any snapshots before:
                return 0;
            }
            Err(e) => panic!("Could not open snapshot_id file {}: {}", filename, e),
        };

        let mut buffer = String::new();
        file.read_to_string(&mut buffer)
            .expect("Failed reading snapshot_id");
        buffer
            .parse::<u64>()
            .expect("persisted snapshot_id is not a valid number")
    }


    /// Starts a loop that attempts to initiate a snapshot every `timeout`.
    fn initialize_snapshots(event_tx: Sender<ControlEvent>, timeout: Duration) {
        let builder = thread::Builder::new().name("snapshots".to_owned());
        builder
            .spawn(move || {
                loop {
                    thread::sleep(timeout);
                    event_tx.send(ControlEvent::InitializeSnapshot).unwrap();
                }
            })
            .unwrap();
    }

    /// Listen for messages from workers.
    fn listen_internal(event_tx: Sender<ControlEvent>, addr: SocketAddr) -> SocketAddr {
        let builder = thread::Builder::new().name("srv-int".to_owned());
        let mut pl: PollingLoop<CoordinationMessage> = PollingLoop::new(addr);
        let addr = pl.get_listener_addr().unwrap();
        builder
            .spawn(move || {
                pl.run_polling_loop(|e| {
                    if let PollEvent::Process(msg) = e {
                        if !event_tx.send(ControlEvent::WorkerCoordination(msg)).is_ok() {
                            return ProcessResult::StopPolling;
=======
                    (Method::Get, path) if path.starts_with("/zookeeper/") => {
                        match self.1.try_read(&format!("/{}", &path[11..])) {
                            Ok(Some(data)) => {
                                res.headers_mut().set(ContentType::json());
                                res.set_body(data);
                            }
                            _ => res.set_status(StatusCode::NotFound),
>>>>>>> e5fae1fb
                        }
                        Box::new(futures::future::ok(res))
                    }
                    (method, path) => {
                        let path = path.to_owned();
                        let event_tx = self.0.clone();
                        Box::new(req.body().concat2().and_then(move |body| {
                            let body: Vec<u8> = body.iter().cloned().collect();
                            let (tx, rx) = futures::sync::oneshot::channel();
                            let _ = event_tx.send(ControlEvent::ExternalRequest(
                                method,
                                path,
                                body,
                                tx,
                            ));
                            rx.and_then(|reply| {
                                let mut res = Response::new();
                                match reply {
                                    Ok(reply) => res.set_body(reply),
                                    Err(status_code) => {
                                        res.set_status(status_code);
                                    }
                                }
                                Box::new(futures::future::ok(res))
                            }).or_else(|futures::Canceled| {
                                let mut res = Response::new();
                                res.set_status(StatusCode::NotFound);
                                Box::new(futures::future::ok(res))
                            })
                        }))
                    }
<<<<<<< HEAD
                    ProcessResult::KeepPolling
                });
            })
            .unwrap();

        addr
    }

    // Writes the ID of the last completed snapshot to disk,
    // making it available for future recovery situations.
    fn persist_snapshot_id(&mut self, snapshot_id: u64) {
        let filename = format!("{}-snapshot_id", self.persistence.log_prefix);
        debug!(
            self.log,
            "Persisting snapshot ID {} to {}",
            snapshot_id,
            filename
        );

        let mut file = File::create(&filename).expect(&format!(
            "Could not open snapshot ID file for writing {}",
            filename,
        ));

        file.write_all(format!("{}", snapshot_id).as_bytes())
            .expect("Failed writing snapshot_id");
        self.snapshot_id = snapshot_id;
    }

    fn handle_register(
        &mut self,
        msg: &CoordinationMessage,
        remote: &SocketAddr,
        read_listen_addr: SocketAddr,
    ) -> Result<(), io::Error> {
        info!(
            self.log,
            "new worker registered from {:?}, which listens on {:?}",
            msg.source,
            remote
        );

        let sender = Arc::new(Mutex::new(TcpSender::connect(remote, None)?));
        let ws = WorkerStatus::new(sender.clone());
        self.workers.insert(msg.source.clone(), ws);
        self.read_addrs.insert(msg.source.clone(), read_listen_addr);

        Ok(())
    }

    fn check_worker_liveness(&mut self) {
        if self.last_checked_workers.elapsed() > self.healthcheck_every {
            for (addr, ws) in self.workers.iter_mut() {
                if ws.healthy && ws.last_heartbeat.elapsed() > self.heartbeat_every * 3 {
                    warn!(self.log, "worker at {:?} has failed!", addr);
                    ws.healthy = false;
=======
>>>>>>> e5fae1fb
                }
            }
        }
<<<<<<< HEAD
    }

    fn handle_snapshot_completed(
        &mut self,
        domain: (DomainIndex, usize),
        snapshot_id: u64,
    ) -> Result<(), io::Error> {
        debug!(
            self.log,
            "Setting shard {:?}'s snapshot ID to {}",
            domain,
            snapshot_id
        );

        self.snapshot_ids.insert(domain, snapshot_id);
        // Persist the snapshot_id if all shards have snapshotted:
        let min_id = *self.snapshot_ids.values().min().unwrap();
        if min_id == snapshot_id && min_id != self.snapshot_id {
            self.persist_snapshot_id(snapshot_id);
        }

        Ok(())
    }

    fn handle_heartbeat(&mut self, msg: &CoordinationMessage) -> Result<(), io::Error> {
        match self.workers.get_mut(&msg.source) {
            None => crit!(
                self.log,
                "got heartbeat for unknown worker {:?}",
                msg.source
            ),
            Some(ref mut ws) => {
                ws.last_heartbeat = Instant::now();
=======
        impl<A: Authority> NewService for ExternalServer<A> {
            type Request = Request;
            type Response = Response;
            type Error = hyper::Error;
            type Instance = Self;
            fn new_service(&self) -> Result<Self::Instance, io::Error> {
                Ok(self.clone())
>>>>>>> e5fae1fb
            }
        }

        let (tx, rx) = mpsc::channel();
        let (done_tx, done_rx) = futures::sync::oneshot::channel();
        let builder = thread::Builder::new().name("srv-ext".to_owned());
        let join_handle = builder
            .spawn(move || {
<<<<<<< HEAD
                Souplet::serve_reads(read_polling_loop, readers_clone)
            })
            .unwrap();

        let cc = Arc::new(ChannelCoordinator::new());
        assert!((builder.nworkers == 0) ^ (builder.local_workers == 0));
        let local_pool = if builder.nworkers == 0 {
            let snapshot_persister = if builder.persistence.snapshot_timeout.is_some() {
                Some(SnapshotPersister::new(builder.internal_addr))
            } else {
                None
            };

            Some(
                worker::WorkerPool::new(
                    builder.local_workers,
                    &builder.log,
                    checktable_addr,
                    cc.clone(),
                    snapshot_persister,
                ).unwrap(),
            )
        } else {
            None
        };

        ControllerInner {
            ingredients: g,
            source: source,
            ndomains: 0,
            checktable,
            checktable_addr,

            snapshot_id: Self::retrieve_snapshot_id(&builder.persistence.log_prefix),
            snapshot_ids: Default::default(),

            sharding: builder.sharding,
            materializations: builder.materializations,
            domain_config: builder.domain_config,
            persistence: builder.persistence,
            listen_addr: builder.listen_addr,
            heartbeat_every: builder.heartbeat_every,
            healthcheck_every: builder.healthcheck_every,
            recipe: Recipe::blank(Some(builder.log.clone())),
            log: builder.log,

            domains: Default::default(),
            channel_coordinator: cc,
            debug_channel: None,

            deps: HashMap::default(),
            remap: HashMap::default(),

            readers,
            read_listen_addr,
            read_addrs: HashMap::default(),
            workers: HashMap::default(),

            local_pool,

            last_checked_workers: Instant::now(),
        }
    }

    /// Initializes and persists a single snapshot by sending TakeSnapshot to all domains.
    pub fn initialize_snapshot(&mut self) {
        let min_id = self.snapshot_ids.values().min();
        if min_id.is_none() || *min_id.unwrap() < self.snapshot_id {
            debug!(self.log, "Skipping snapshot, still waiting for ACKs");
            return;
        }

        // All snapshots have completed at this point, so increment and start another:
        let snapshot_id = self.snapshot_id + 1;
        debug!(self.log, "Initializing snapshot with ID {}", snapshot_id);

        let nodes: Vec<_> = self.inputs()
            .iter()
            .map(|(_name, index)| {
                let node = &self.ingredients[*index];
                (*node.local_addr(), node.domain())
            })
            .collect();

        for &(local_addr, domain_index) in nodes.iter() {
            let domain = self.domains.get_mut(&domain_index).unwrap();
            let link = Link::new(local_addr, local_addr);
            let packet = payload::Packet::TakeSnapshot { link, snapshot_id };
            domain.send(box packet).unwrap();
        }
    }

    /// Use a debug channel. This function may only be called once because the receiving end it
    /// returned.
    #[allow(unused)]
    pub fn create_debug_channel(&mut self) -> TcpListener {
        assert!(self.debug_channel.is_none());
        let addr: SocketAddr = "127.0.0.1:0".parse().unwrap();
        let listener = TcpListener::bind(&addr).unwrap();
        self.debug_channel = Some(listener.local_addr().unwrap());
        listener
    }

    /// Controls the persistence mode, and parameters related to persistence.
    ///
    /// Three modes are available:
    ///
    ///  1. `DurabilityMode::Permanent`: all writes to base nodes should be written to disk.
    ///  2. `DurabilityMode::DeleteOnExit`: all writes are written to disk, but the log is
    ///     deleted once the `Controller` is dropped. Useful for tests.
    ///  3. `DurabilityMode::MemoryOnly`: no writes to disk, store all writes in memory.
    ///     Useful for baseline numbers.
    ///
    /// `queue_capacity` indicates the number of packets that should be buffered until
    /// flushing, and `flush_timeout` indicates the length of time to wait before flushing
    /// anyway.
    ///
    /// Must be called before any domains have been created.
    #[allow(unused)]
    pub fn with_persistence_options(&mut self, params: PersistenceParameters) {
        assert_eq!(self.ndomains, 0);
        self.persistence = params;
    }

    /// Set the `Logger` to use for internal log messages.
    ///
    /// By default, all log messages are discarded.
    #[allow(unused)]
    pub fn log_with(&mut self, log: slog::Logger) {
        self.log = log;
        self.materializations.set_logger(&self.log);
    }

    /// Perform a new query schema migration.
    pub fn migrate<F, T>(&mut self, f: F) -> T
    where
        F: FnOnce(&mut Migration) -> T,
    {
        info!(self.log, "starting migration");
        let miglog = self.log.new(o!());
        let mut m = Migration {
            mainline: self,
            added: Default::default(),
            columns: Default::default(),
            readers: Default::default(),

            start: time::Instant::now(),
            log: miglog,
        };
        let r = f(&mut m);
        m.commit();
        r
    }

    /// Initiaties log recovery by sending a
    /// StartRecovery packet to each base node domain.
    pub fn recover(&mut self) {
        info!(self.log, "Initiating recovery");
        for (_name, index) in self.inputs().iter() {
            let node = &self.ingredients[*index];
            let domain = self.domains.get_mut(&node.domain()).unwrap();
            let packet = payload::Packet::StartRecovery {
                link: Link::new(*node.local_addr(), *node.local_addr()),
                snapshot_id: self.snapshot_id,
            };

            domain.send(box packet).unwrap();
            domain.wait_for_ack().unwrap();
        }
    }

    /// Get a boxed function which can be used to validate tokens.
    #[allow(unused)]
    pub fn get_validator(&self) -> Box<Fn(&checktable::Token) -> bool> {
        let checktable =
            checktable::CheckTableClient::connect(self.checktable_addr, client::Options::default())
                .unwrap();
        Box::new(move |t: &checktable::Token| {
            checktable.validate_token(t.clone()).unwrap()
        })
    }

    #[cfg(test)]
    pub fn graph(&self) -> &Graph {
        &self.ingredients
    }

    /// Get a Vec of all known input nodes.
    ///
    /// Input nodes are here all nodes of type `Base`. The addresses returned by this function will
    /// all have been returned as a key in the map from `commit` at some point in the past.
    pub fn inputs(&self) -> BTreeMap<String, NodeIndex> {
        self.ingredients
            .neighbors_directed(self.source, petgraph::EdgeDirection::Outgoing)
            .map(|n| {
                let base = &self.ingredients[n];
                assert!(base.is_internal());
                assert!(base.get_base().is_some());
                (base.name().to_owned(), n.into())
            })
            .collect()
    }

    /// Get a Vec of all known output nodes.
    ///
    /// Output nodes here refers to nodes of type `Reader`, which is the nodes created in response
    /// to calling `.maintain` or `.stream` for a node during a migration.
    pub fn outputs(&self) -> BTreeMap<String, NodeIndex> {
        self.ingredients
            .externals(petgraph::EdgeDirection::Outgoing)
            .filter_map(|n| {
                let name = self.ingredients[n].name().to_owned();
                self.ingredients[n].with_reader(|r| {
                    // we want to give the the node address that is being materialized not that of
                    // the reader node itself.
                    (name, r.is_for())
                })
            })
            .collect()
    }

    fn find_getter_for(&self, node: NodeIndex) -> Option<NodeIndex> {
        // reader should be a child of the given node. however, due to sharding, it may not be an
        // *immediate* child. furthermore, once we go beyond depth 1, we may accidentally hit an
        // *unrelated* reader node. to account for this, readers keep track of what node they are
        // "for", and we simply search for the appropriate reader by that metric. since we know
        // that the reader must be relatively close, a BFS search is the way to go.
        // presumably only
        let mut bfs = Bfs::new(&self.ingredients, node);
        let mut reader = None;
        while let Some(child) = bfs.next(&self.ingredients) {
            if self.ingredients[child]
                .with_reader(|r| r.is_for() == node)
                .unwrap_or(false)
            {
                reader = Some(child);
                break;
            }
        }

        reader
    }

    /// Obtain a `RemoteGetterBuilder` that can be sent to a client and then used to query a given
    /// (already maintained) reader node.
    pub fn getter_builder(&self, node: NodeIndex) -> Option<RemoteGetterBuilder> {
        self.find_getter_for(node).map(|r| {
            let domain = self.ingredients[r].domain();
            let shards = (0..self.domains[&domain].shards())
                .map(|i| match self.domains[&domain].assignment(i) {
                    Some(worker) => self.read_addrs[&worker].clone(),
                    None => self.read_listen_addr.clone(),
                })
                .map(|a| {
                    // NOTE: this is where we decide whether assignments are local or not (and
                    // hence whether we should use LocalBypass). currently, we assume that either
                    // *all* assignments are local, or *none* are. this is likely to change, at
                    // which point this has to change too.
                    (a, self.local_pool.is_some())
                })
                .collect();

            RemoteGetterBuilder { node: r, shards }
        })
    }

    /// Obtain a MutatorBuild that can be used to construct a Mutator to perform writes and deletes
    /// from the given base node.
    pub fn mutator_builder(&self, base: NodeIndex) -> MutatorBuilder {
        let node = &self.ingredients[base];

        trace!(self.log, "creating mutator"; "for" => base.index());

        let mut key = self.ingredients[base]
            .suggest_indexes(base)
            .remove(&base)
            .map(|(c, _)| c)
            .unwrap_or_else(Vec::new);
        let mut is_primary = false;
        if key.is_empty() {
            if let Sharding::ByColumn(col, _) = self.ingredients[base].sharded_by() {
                key = vec![col];
            }
        } else {
            is_primary = true;
        }


        let txs = (0..self.domains[&node.domain()].shards())
            .map(|i| {
                self.channel_coordinator
                    .get_addr(&(node.domain(), i))
                    .unwrap()
            })
            .collect();

        let num_fields = node.fields().len();
        let base_operator = node.get_base()
            .expect("asked to get mutator for non-base node");
        MutatorBuilder {
            txs,
            addr: (*node.local_addr()).into(),
            key: key,
            key_is_primary: is_primary,
            transactional: self.ingredients[base].is_transactional(),
            dropped: base_operator.get_dropped(),
            expected_columns: num_fields - base_operator.get_dropped().len(),
            is_local: true,
        }
    }

    /// Get statistics about the time spent processing different parts of the graph.
    pub fn get_statistics(&mut self) -> GraphStats {
        // TODO: request stats from domains in parallel.
        let domains = self.domains
            .iter_mut()
            .flat_map(|(di, s)| {
                s.send(box payload::Packet::GetStatistics).unwrap();
                s.wait_for_statistics()
                    .unwrap()
                    .into_iter()
                    .enumerate()
                    .map(move |(i, (domain_stats, node_stats))| {
                        let node_map = node_stats
                            .into_iter()
                            .map(|(ni, ns)| (ni.into(), ns))
                            .collect();

                        ((di.clone(), i), (domain_stats, node_map))
                    })
            })
            .collect();

        GraphStats { domains: domains }
    }

    pub fn install_recipe(&mut self, r_txt: String) {
        let r = Recipe::from_str(&r_txt, Some(self.log.clone())).unwrap();
        let old = self.recipe.clone();
        let mut new = old.replace(r).unwrap();
        self.migrate(|mig| match new.activate(mig, false) {
            Ok(_) => (),
            Err(e) => panic!("failed to install recipe: {:?}", e),
        });
        self.recipe = new;
    }

    #[cfg(test)]
    pub fn get_mutator(&self, base: NodeIndex) -> Mutator {
        self.mutator_builder(base)
            .build("127.0.0.1:0".parse().unwrap())
    }
    #[cfg(test)]
    pub fn get_getter(&self, node: NodeIndex) -> Option<RemoteGetter> {
        self.getter_builder(node).map(|g| g.build())
    }

    pub fn graphviz(&self) -> String {
        let mut s = String::new();

        let indentln = |s: &mut String| s.push_str("    ");

        // header.
        s.push_str("digraph {{\n");

        // global formatting.
        indentln(&mut s);
        s.push_str("node [shape=record, fontsize=10]\n");

        // node descriptions.
        for index in self.ingredients.node_indices() {
            let node = &self.ingredients[index];
            let materialization_status = self.materializations.get_status(&index, node);
            indentln(&mut s);
            s.push_str(&format!("{}", index.index()));
            s.push_str(&node.describe(index, materialization_status));
        }

        // edges.
        for (_, edge) in self.ingredients.raw_edges().iter().enumerate() {
            indentln(&mut s);
            s.push_str(&format!(
                "{} -> {}",
                edge.source().index(),
                edge.target().index()
            ));
            s.push_str("\n");
        }

        // footer.
        s.push_str("}}");

        s
    }
}

#[derive(Clone)]
enum ColumnChange {
    Add(String, DataType),
    Drop(usize),
}

/// A `Migration` encapsulates a number of changes to the Soup data flow graph.
///
/// Only one `Migration` can be in effect at any point in time. No changes are made to the running
/// graph until the `Migration` is committed (using `Migration::commit`).
pub struct Migration<'a> {
    mainline: &'a mut ControllerInner,
    added: Vec<NodeIndex>,
    columns: Vec<(NodeIndex, ColumnChange)>,
    readers: HashMap<NodeIndex, NodeIndex>,

    start: time::Instant,
    log: slog::Logger,
}

impl<'a> Migration<'a> {
    /// Add the given `Ingredient` to the Soup.
    ///
    /// The returned identifier can later be used to refer to the added ingredient.
    /// Edges in the data flow graph are automatically added based on the ingredient's reported
    /// `ancestors`.
    pub fn add_ingredient<S1, FS, S2, I>(&mut self, name: S1, fields: FS, mut i: I) -> NodeIndex
    where
        S1: ToString,
        S2: ToString,
        FS: IntoIterator<Item = S2>,
        I: Ingredient + Into<NodeOperator>,
    {
        i.on_connected(&self.mainline.ingredients);
        let parents = i.ancestors();

        let transactional = !parents.is_empty()
            && parents
                .iter()
                .all(|&p| self.mainline.ingredients[p].is_transactional());

        // add to the graph
        let ni = self.mainline.ingredients.add_node(node::Node::new(
            name.to_string(),
            fields,
            i.into(),
            transactional,
        ));
        info!(self.log,
              "adding new node";
              "node" => ni.index(),
              "type" => format!("{:?}", self.mainline.ingredients[ni])
        );

        // keep track of the fact that it's new
        self.added.push(ni);
        // insert it into the graph
        if parents.is_empty() {
            self.mainline
                .ingredients
                .add_edge(self.mainline.source, ni, ());
        } else {
            for parent in parents {
                self.mainline.ingredients.add_edge(parent, ni, ());
            }
        }
        // and tell the caller its id
        ni.into()
    }

    /// Add a transactional base node to the graph
    pub fn add_transactional_base<S1, FS, S2>(
        &mut self,
        name: S1,
        fields: FS,
        mut b: Base,
    ) -> NodeIndex
    where
        S1: ToString,
        S2: ToString,
        FS: IntoIterator<Item = S2>,
    {
        b.on_connected(&self.mainline.ingredients);
        let b: NodeOperator = b.into();

        // add to the graph
        let ni = self.mainline
            .ingredients
            .add_node(node::Node::new(name.to_string(), fields, b, true));
        info!(self.log,
              "adding new node";
              "node" => ni.index(),
              "type" => format!("{:?}", self.mainline.ingredients[ni])
        );

        // keep track of the fact that it's new
        self.added.push(ni);
        // insert it into the graph
        self.mainline
            .ingredients
            .add_edge(self.mainline.source, ni, ());
        // and tell the caller its id
        ni.into()
    }

    /// Add a new column to a base node.
    ///
    /// Note that a default value must be provided such that old writes can be converted into this
    /// new type.
    pub fn add_column<S: ToString>(
        &mut self,
        node: NodeIndex,
        field: S,
        default: DataType,
    ) -> usize {
        // not allowed to add columns to new nodes
        assert!(!self.added.iter().any(|&ni| ni == node));

        let field = field.to_string();
        let base = &mut self.mainline.ingredients[node];
        assert!(base.is_internal() && base.get_base().is_some());

        // we need to tell the base about its new column and its default, so that old writes that
        // do not have it get the additional value added to them.
        let col_i1 = base.add_column(&field);
        // we can't rely on DerefMut, since it disallows mutating Taken nodes
        {
            let col_i2 = base.inner_mut()
                .get_base_mut()
                .unwrap()
                .add_column(default.clone());
            assert_eq!(col_i1, col_i2);
        }

        // also eventually propagate to domain clone
        self.columns.push((node, ColumnChange::Add(field, default)));

        col_i1
    }

    /// Drop a column from a base node.
    pub fn drop_column(&mut self, node: NodeIndex, column: usize) {
        // not allowed to drop columns from new nodes
        assert!(!self.added.iter().any(|&ni| ni == node));

        let base = &mut self.mainline.ingredients[node];
        assert!(base.is_internal() && base.get_base().is_some());

        // we need to tell the base about the dropped column, so that old writes that contain that
        // column will have it filled in with default values (this is done in Mutator).
        // we can't rely on DerefMut, since it disallows mutating Taken nodes
        base.inner_mut().get_base_mut().unwrap().drop_column(column);

        // also eventually propagate to domain clone
        self.columns.push((node, ColumnChange::Drop(column)));
    }

    #[cfg(test)]
    pub fn graph(&self) -> &Graph {
        self.mainline.graph()
    }

    fn ensure_reader_for(&mut self, n: NodeIndex, name: Option<String>) {
        if !self.readers.contains_key(&n) {
            // make a reader
            let r = node::special::Reader::new(n);
            let r = if let Some(name) = name {
                self.mainline.ingredients[n].named_mirror(r, name)
            } else {
                self.mainline.ingredients[n].mirror(r)
            };
            let r = self.mainline.ingredients.add_node(r);
            self.mainline.ingredients.add_edge(n, r, ());
            self.readers.insert(n, r);
        }
    }

    fn ensure_token_generator(&mut self, n: NodeIndex, key: usize) {
        let ri = self.readers[&n];
        if self.mainline.ingredients[ri]
            .with_reader(|r| r.token_generator().is_some())
            .expect("tried to add token generator to non-reader node")
        {
            return;
        }

        // A map from base node to the column in that base node whose value must match the value of
        // this node's column to cause a conflict. Is None for a given base node if any write to
        // that base node might cause a conflict.
        let base_columns: Vec<(_, Option<_>)> =
            keys::provenance_of(&self.mainline.ingredients, n, key, |_, _, _| None)
                .into_iter()
                .map(|path| {
                    // we want the base node corresponding to each path
                    path.into_iter().last().unwrap()
                })
                .collect();

        let coarse_parents = base_columns
            .iter()
            .filter_map(|&(ni, o)| if o.is_none() { Some(ni) } else { None })
            .collect();
=======
                let service = ExternalServer(event_tx, authority);
                let server = Http::new().bind(&addr, service.clone());
                let server = match server {
                    Ok(s) => s,
                    Err(hyper::Error::Io(ref e))
                        if e.kind() == ErrorKind::AddrInUse && addr.port() != 0 =>
                    {
                        Http::new()
                            .bind(&SocketAddr::new(addr.ip(), 0), service)
                            .unwrap()
                    }
                    Err(e) => panic!("{}", e),
                };
>>>>>>> e5fae1fb

                let addr = server.local_addr().unwrap();
                tx.send(addr).unwrap();
                server.run_until(done_rx.map_err(|_| ())).unwrap();
            })
            .unwrap();

        ServingThread {
            addr: rx.recv().unwrap(),
            join_handle,
            stop: Box::new(done_tx),
        }
    }

    /// Listen for messages from workers.
    fn listen_internal(event_tx: Sender<ControlEvent>, addr: SocketAddr) -> ServingThread {
        let mut done = Arc::new(());
        let done2 = done.clone();
        let mut pl: PollingLoop<CoordinationMessage> = PollingLoop::new(addr);
        let addr = pl.get_listener_addr().unwrap();
        let builder = thread::Builder::new().name("srv-int".to_owned());
        let join_handle = builder
            .spawn(move || {
                pl.run_polling_loop(move |e| {
                    if Arc::get_mut(&mut done).is_some() {
                        return ProcessResult::StopPolling;
                    }
<<<<<<< HEAD
                }
                Entry::Vacant(hole) => {
                    hole.insert(instead);
                }
            }

            // we may also already have swapped the parents of some node *to* `src`. in
            // swapped0. we want to change that mapping as well, since lookups in swapped
            // aren't recursive.
            for (_, instead0) in swapped0.iter_mut() {
                if *instead0 == src {
                    *instead0 = instead;
                }
            }
        }
        let swapped = swapped0;
        let mut sorted_new = new.iter().collect::<Vec<_>>();
        sorted_new.sort();

        // Find all nodes for domains that have changed
        let new_domains: HashSet<DomainIndex> = sorted_new
            .iter()
            .filter(|&&&ni| !mainline.ingredients[ni].is_dropped())
            .map(|&&ni| mainline.ingredients[ni].domain())
            .filter(|di| !mainline.domains.contains_key(di))
            .collect();

        let mut domain_new_nodes = sorted_new
            .iter()
            .filter(|&&&ni| ni != mainline.source)
            .filter(|&&&ni| !mainline.ingredients[ni].is_dropped())
            .map(|&&ni| (mainline.ingredients[ni].domain(), ni))
            .fold(HashMap::new(), |mut dns, (d, ni)| {
                dns.entry(d).or_insert_with(Vec::new).push(ni);
                dns
            });

        // Assign local addresses to all new nodes, and initialize them
        for (domain, nodes) in &mut domain_new_nodes {
            // Number of pre-existing nodes
            let mut nnodes = mainline.remap.get(domain).map(HashMap::len).unwrap_or(0);

            if nodes.is_empty() {
                // Nothing to do here
                continue;
            }

            let log = log.new(o!("domain" => domain.index()));

            // Give local addresses to every (new) node
            for &ni in nodes.iter() {
                debug!(log,
                       "assigning local index";
                       "type" => format!("{:?}", mainline.ingredients[ni]),
                       "node" => ni.index(),
                       "local" => nnodes
                );

                let mut ip: IndexPair = ni.into();
                ip.set_local(unsafe { LocalNodeIndex::make(nnodes as u32) });
                mainline.ingredients[ni].set_finalized_addr(ip);
                mainline
                    .remap
                    .entry(*domain)
                    .or_insert_with(HashMap::new)
                    .insert(ni, ip);
                nnodes += 1;
            }
=======
>>>>>>> e5fae1fb

                    match e {
                        PollEvent::ResumePolling(timeout) => {
                            *timeout = Some(Duration::from_millis(100));
                        }
                        PollEvent::Process(msg) => {
                            if event_tx.send(ControlEvent::ControllerMessage(msg)).is_err() {
                                return ProcessResult::StopPolling;
                            }
                        }
                        PollEvent::Timeout => {}
                    }
<<<<<<< HEAD

                    trace!(log, "initializing new node"; "node" => ni.index());
                    mainline
                        .ingredients
                        .node_weight_mut(ni)
                        .unwrap()
                        .on_commit(&remap);
                }
            }
        }

        // at this point, we've hooked up the graph such that, for any given domain, the graph
        // looks like this:
        //
        //      o (egress)
        //     +.\......................
        //     :  o (ingress)
        //     :  |
        //     :  o-------------+
        //     :  |             |
        //     :  o             o
        //     :  |             |
        //     :  o (egress)    o (egress)
        //     +..|...........+.|..........
        //     :  o (ingress) : o (ingress)
        //     :  |\          :  \
        //     :  | \         :   o
        //
        // etc.
        // println!("{}", mainline);

        let new_deps = migrate::transactions::analyze_changes(
            &mainline.ingredients,
            mainline.source,
            domain_new_nodes.clone(),
        );

        migrate::transactions::merge_deps(&mainline.ingredients, &mut mainline.deps, new_deps);

        let mut uninformed_domain_nodes = mainline
            .ingredients
            .node_indices()
            .filter(|&ni| ni != mainline.source)
            .filter(|&ni| !mainline.ingredients[ni].is_dropped())
            .map(|ni| {
                (mainline.ingredients[ni].domain(), ni, new.contains(&ni))
=======
                    ProcessResult::KeepPolling
                });
>>>>>>> e5fae1fb
            })
            .unwrap();

<<<<<<< HEAD
        info!(log, "migration claimed timestamp range"; "start" => start_ts, "end" => end_ts);

        let mut workers: Vec<_> = mainline
            .workers
            .values()
            .map(|w| w.sender.clone())
            .collect();
        let placer_workers: Vec<_> = mainline
            .workers
            .iter()
            .map(|(id, status)| (id.clone(), status.sender.clone()))
            .collect();
        let mut placer: Box<Iterator<Item = (WorkerIdentifier, WorkerEndpoint)>> =
            Box::new(placer_workers.into_iter().cycle());

        // Boot up new domains (they'll ignore all updates for now)
        debug!(log, "booting new domains");
        for domain in new_domains {
            let nodes = uninformed_domain_nodes.remove(&domain).unwrap();
            let sharded_by = mainline.ingredients[nodes[0].0].sharded_by();
            let d = DomainHandle::new(
                domain,
                sharded_by,
                &log,
                &mut mainline.ingredients,
                &mainline.readers,
                &mainline.domain_config,
                nodes,
                &mainline.persistence,
                &mainline.listen_addr,
                &mainline.channel_coordinator,
                &mut mainline.local_pool,
                &mainline.debug_channel,
                &mut placer,
                &mut workers,
                start_ts,
            );
            mainline.domains.insert(domain, d);
        }


        // Add any new nodes to existing domains (they'll also ignore all updates for now)
        debug!(log, "mutating existing domains");
        migrate::augmentation::inform(
            &log,
            &mut mainline,
            uninformed_domain_nodes,
            start_ts,
            prevs.unwrap(),
        );

        // Tell all base nodes and base ingress children about newly added columns
        for (ni, change) in self.columns {
            let mut inform = if let ColumnChange::Add(..) = change {
                // we need to inform all of the base's children too,
                // so that they know to add columns to existing records when replaying
                mainline
                    .ingredients
                    .neighbors_directed(ni, petgraph::EdgeDirection::Outgoing)
                    .filter(|&eni| mainline.ingredients[eni].is_egress())
                    .flat_map(|eni| {
                        // find ingresses under this egress
                        mainline
                            .ingredients
                            .neighbors_directed(eni, petgraph::EdgeDirection::Outgoing)
                    })
                    .collect()
            } else {
                // ingress nodes don't need to know about deleted columns, because those are only
                // relevant when new writes enter the graph.
                Vec::new()
            };
            inform.push(ni);

            for ni in inform {
                let n = &mainline.ingredients[ni];
                let m = match change.clone() {
                    ColumnChange::Add(field, default) => box payload::Packet::AddBaseColumn {
                        node: *n.local_addr(),
                        field: field,
                        default: default,
                    },
                    ColumnChange::Drop(column) => box payload::Packet::DropBaseColumn {
                        node: *n.local_addr(),
                        column: column,
                    },
                };

                let domain = mainline.domains.get_mut(&n.domain()).unwrap();

                domain.send(m).unwrap();
                domain.wait_for_ack().unwrap();
            }
        }

        // Set up inter-domain connections
        // NOTE: once we do this, we are making existing domains block on new domains!
        info!(log, "bringing up inter-domain connections");
        migrate::routing::connect(&log, &mut mainline.ingredients, &mut mainline.domains, &new);

        // And now, the last piece of the puzzle -- set up materializations
        info!(log, "initializing new materializations");
        mainline
            .materializations
            .commit(&mainline.ingredients, &new, &mut mainline.domains);

        // Track the snapshot IDs of any new domains we added, as long as they include
        // at least one materialized node:
        for (domain_index, nodes) in domain_new_nodes {
            let domain = &mainline.domains[&domain_index];
            let is_materialized = nodes.iter().any(|&ni| {
                let node = &mainline.ingredients[ni];
                let status = mainline.materializations.get_status(&ni, &node);
                status != MaterializationStatus::Not
            });

            if is_materialized {
                for shard in 0..domain.shards() {
                    mainline
                        .snapshot_ids
                        .insert((domain_index, shard), mainline.snapshot_id);
                }
            }
        }

        info!(log, "finalizing migration");

        // Ideally this should happen as part of checktable::perform_migration(), but we don't know
        // the replay paths then. It is harmless to do now since we know the new replay paths won't
        // request timestamps until after the migration in finished.
        mainline
            .checktable
            .add_replay_paths(mainline.materializations.domains_on_path.clone())
            .unwrap();

        migrate::transactions::finalize(mainline.deps.clone(), &log, &mut mainline.domains, end_ts);

        warn!(log, "migration completed"; "ms" => dur_to_ns!(start.elapsed()) / 1_000_000);
=======
        ServingThread {
            addr,
            join_handle,
            stop: Box::new(done2),
        }
>>>>>>> e5fae1fb
    }

    fn campaign(
        event_tx: Sender<ControlEvent>,
        authority: Arc<A>,
        descriptor: ControllerDescriptor,
        config: ControllerConfig,
    ) -> JoinHandle<()> {
        let descriptor = serde_json::to_vec(&descriptor).unwrap();
        let campaign_inner =
            move |event_tx: Sender<ControlEvent>| -> Result<(), Box<Error + Send + Sync>> {
                loop {
                    // become leader
                    let current_epoch = authority.become_leader(descriptor.clone())?;
                    let state = authority.read_modify_write(
                        "/state",
                        |state: Option<ControllerState>| match state {
                            None => Ok(ControllerState {
                                config: config.clone(),
                                epoch: current_epoch,
                                recipe: (),
                            }),
                            Some(ref state) if state.epoch > current_epoch => Err(()),
                            Some(mut state) => {
                                state.epoch = current_epoch;
                                Ok(state)
                            }
                        },
                    )?;
                    if state.is_err() {
                        continue;
                    }
                    if !event_tx
                        .send(ControlEvent::WonLeaderElection(state.unwrap()))
                        .is_ok()
                    {
                        break;
                    }

                    // watch for overthrow
                    let new_epoch = authority.await_new_epoch(current_epoch)?;
                    if !event_tx
                        .send(ControlEvent::LostLeadership(new_epoch))
                        .is_ok()
                    {
                        break;
                    }
                }
                Ok(())
            };

        thread::Builder::new()
            .name("srv-zk".to_owned())
            .spawn(move || {
                if let Err(e) = campaign_inner(event_tx.clone()) {
                    let _ = event_tx.send(ControlEvent::Error(e));
                }
            })
<<<<<<< HEAD
        });
        Ok(core.run(work).unwrap())
    }

    /// Get a Vec of all known input nodes.
    ///
    /// Input nodes are here all nodes of type `Base`. The addresses returned by this function will
    /// all have been returned as a key in the map from `commit` at some point in the past.
    pub fn inputs(&self) -> BTreeMap<String, NodeIndex> {
        self.rpc("inputs", &()).unwrap()
    }

    /// Get a Vec of to all known output nodes.
    ///
    /// Output nodes here refers to nodes of type `Reader`, which is the nodes created in response
    /// to calling `.maintain` or `.stream` for a node during a migration.
    pub fn outputs(&self) -> BTreeMap<String, NodeIndex> {
        self.rpc("outputs", &()).unwrap()
    }

    /// Obtain a `RemoteGetterBuilder` that can be sent to a client and then used to query a given
    /// (already maintained) reader node.
    pub fn get_getter_builder(&self, node: NodeIndex) -> Option<RemoteGetterBuilder> {
        self.rpc("getter_builder", &node).unwrap()
    }

    /// Obtain a `RemoteGetter`.
    pub fn get_getter(&self, node: NodeIndex) -> Option<RemoteGetter> {
        self.get_getter_builder(node).map(|g| g.build())
    }

    /// Obtain a MutatorBuild that can be used to construct a Mutator to perform writes and deletes
    /// from the given base node.
    pub fn get_mutator_builder(&self, base: NodeIndex) -> Result<MutatorBuilder, Box<Error>> {
        self.rpc("mutator_builder", &base)
    }

    /// Obtain a Mutator
    pub fn get_mutator(&self, base: NodeIndex) -> Result<Mutator, Box<Error>> {
        self.get_mutator_builder(base)
            .map(|m| m.build("127.0.0.1:0".parse().unwrap()))
    }

    /// Initiaties log recovery by sending a
    /// StartRecovery packet to each base node domain.
    pub fn recover(&mut self) {
        self.rpc("recover", &()).unwrap()
    }

    /// Initiaties a single snapshot.
    pub fn initialize_snapshot(&mut self) {
        self.rpc("initialize_snapshot", &()).unwrap()
    }

    /// Get statistics about the time spent processing different parts of the graph.
    pub fn get_statistics(&mut self) -> GraphStats {
        self.rpc("get_statistics", &()).unwrap()
    }

    /// Install a new recipe on the controller.
    pub fn install_recipe(&self, new_recipe: String) {
        self.rpc("install_recipe", &new_recipe).unwrap()
    }

    /// graphviz description of the dataflow graph
    pub fn graphviz(&self) -> String {
        self.rpc("graphviz", &()).unwrap()
=======
            .unwrap()
>>>>>>> e5fae1fb
    }
}

#[cfg(test)]
mod tests {
    use super::*;
    use consensus::ZookeeperAuthority;

    // Controller without any domains gets dropped once it leaves the scope.
    #[test]
    #[ignore]
    #[allow_fail]
    fn it_works_default() {
        // Controller gets dropped. It doesn't have Domains, so we don't see any dropped.
        let authority = ZookeeperAuthority::new("127.0.0.1:2181/it_works_default");
        {
            let _c = ControllerBuilder::default().build(authority);
            thread::sleep(Duration::from_millis(100));
        }
        thread::sleep(Duration::from_millis(100));
    }

    // Controller with a few domains drops them once it leaves the scope.
    #[test]
    #[allow_fail]
    fn it_works_blender_with_migration() {
        let r_txt = "CREATE TABLE a (x int, y int, z int);\n
                     CREATE TABLE b (r int, s int);\n";

        let authority = ZookeeperAuthority::new("127.0.0.1:2181/it_works_blender_with_migration");
        let mut c = ControllerBuilder::default().build(authority);
        c.install_recipe(r_txt.to_owned());
    }

    // Controller without any domains gets dropped once it leaves the scope.
    #[test]
    #[ignore]
    fn it_works_default_local() {
        // Controller gets dropped. It doesn't have Domains, so we don't see any dropped.
        {
            let _c = ControllerBuilder::default().build_local();
            thread::sleep(Duration::from_millis(100));
        }
        thread::sleep(Duration::from_millis(100));
    }

    // Controller with a few domains drops them once it leaves the scope.
    #[test]
    fn it_works_blender_with_migration_local() {
        let r_txt = "CREATE TABLE a (x int, y int, z int);\n
                     CREATE TABLE b (r int, s int);\n";

        let mut c = ControllerBuilder::default().build_local();
        c.install_recipe(r_txt.to_owned());
    }
}<|MERGE_RESOLUTION|>--- conflicted
+++ resolved
@@ -1,15 +1,5 @@
 use channel::poll::{PollEvent, PollingLoop, ProcessResult};
 use channel::tcp::TcpSender;
-<<<<<<< HEAD
-use channel;
-use dataflow::prelude::*;
-use dataflow::{checktable, node, payload, DomainConfig, PersistenceParameters, Readers};
-use dataflow::ops::base::Base;
-use dataflow::statistics::GraphStats;
-use snapshots::SnapshotPersister;
-use souplet::Souplet;
-use worker;
-=======
 use consensus::{Authority, Epoch};
 use dataflow::checktable::service::CheckTableServer;
 use dataflow::{DomainConfig, PersistenceParameters};
@@ -18,16 +8,10 @@
 use controller::inner::ControllerInner;
 use controller::recipe::Recipe;
 use coordination::CoordinationMessage;
->>>>>>> e5fae1fb
 
 use std::error::Error;
-<<<<<<< HEAD
-use std::fs::File;
-use std::io::{Read, Write};
-=======
 use std::io::ErrorKind;
 use std::marker::PhantomData;
->>>>>>> e5fae1fb
 use std::net::{IpAddr, SocketAddr};
 use std::time::{Duration, Instant};
 use std::thread::{self, JoinHandle};
@@ -100,13 +84,6 @@
     }
 }
 
-<<<<<<< HEAD
-enum ControlEvent {
-    WorkerCoordination(CoordinationMessage),
-    ExternalGet(String, String, Sender<String>),
-    ExternalPost(String, String, Sender<String>),
-    InitializeSnapshot,
-=======
 /// Describes a running controller instance. A serialized version of this struct is stored in
 /// ZooKeeper so that clients can reach the currently active controller.
 #[derive(Serialize, Deserialize)]
@@ -115,7 +92,6 @@
     internal_addr: SocketAddr,
     checktable_addr: SocketAddr,
     nonce: u64,
->>>>>>> e5fae1fb
 }
 
 #[derive(Clone, Serialize, Deserialize)]
@@ -124,12 +100,6 @@
     partial_enabled: bool,
     domain_config: DomainConfig,
     persistence: PersistenceParameters,
-<<<<<<< HEAD
-    materializations: migrate::materialization::Materializations,
-    listen_addr: IpAddr,
-    internal_addr: Option<SocketAddr>,
-=======
->>>>>>> e5fae1fb
     heartbeat_every: Duration,
     healthcheck_every: Duration,
     local_workers: usize,
@@ -146,20 +116,12 @@
             partial_enabled: true,
             domain_config: DomainConfig {
                 concurrent_replays: 512,
-                replay_batch_timeout: Duration::from_millis(1),
+                replay_batch_timeout: time::Duration::from_millis(1),
                 replay_batch_size: 32,
             },
             persistence: Default::default(),
             heartbeat_every: Duration::from_secs(1),
             healthcheck_every: Duration::from_secs(10),
-<<<<<<< HEAD
-            internal_addr: None,
-            internal_port: if cfg!(test) { 0 } else { 8000 },
-            external_port: if cfg!(test) { 0 } else { 9000 },
-            checktable_port: if cfg!(test) { 0 } else { 8500 },
-            nworkers: 0,
-=======
->>>>>>> e5fae1fb
             #[cfg(test)]
             local_workers: 2,
             #[cfg(not(test))]
@@ -169,34 +131,6 @@
         }
     }
 }
-<<<<<<< HEAD
-impl ControllerBuilder {
-    /// Set the maximum number of concurrent partial replay requests a domain can have outstanding
-    /// at any given time.
-    ///
-    /// Note that this number *must* be greater than the width (in terms of number of ancestors) of
-    /// the widest union in the graph, otherwise a deadlock will occur.
-    pub fn set_max_concurrent_replay(&mut self, n: usize) {
-        self.domain_config.concurrent_replays = n;
-    }
-
-    /// Set the maximum number of partial replay responses that can be aggregated into a single
-    /// replay batch.
-    pub fn set_partial_replay_batch_size(&mut self, n: usize) {
-        self.domain_config.replay_batch_size = n;
-    }
-
-    /// Set the longest time a partial replay response can be delayed.
-    pub fn set_partial_replay_batch_timeout(&mut self, t: Duration) {
-        self.domain_config.replay_batch_timeout = t;
-    }
-
-    /// Set the persistence parameters used by the system.
-    pub fn set_persistence(&mut self, p: PersistenceParameters) {
-        self.persistence = p;
-    }
-=======
->>>>>>> e5fae1fb
 
 #[derive(Clone, Serialize, Deserialize)]
 struct ControllerState {
@@ -205,22 +139,6 @@
     recipe: (), // TODO: store all relevant state here.
 }
 
-<<<<<<< HEAD
-    /// Set the port the internal listener uses.
-    pub fn set_internal_port(&mut self, port: u16) {
-        self.internal_port = port;
-    }
-
-    /// Set the port the external listener uses.
-    pub fn set_external_port(&mut self, port: u16) {
-        self.external_port = port;
-    }
-
-    #[cfg(test)]
-    pub fn build_inner(self) -> ControllerInner {
-        ControllerInner::from_builder(self)
-    }
-=======
 enum ControlEvent {
     ControllerMessage(CoordinationMessage),
     ExternalRequest(
@@ -232,9 +150,9 @@
     WonLeaderElection(ControllerState),
     LostLeadership(Epoch),
     Shutdown,
+    InitializeSnapshot,
     Error(Box<Error + Send + Sync>),
 }
->>>>>>> e5fae1fb
 
 /// Runs the soup instance.
 pub struct Controller<A: Authority + 'static> {
@@ -242,31 +160,15 @@
     inner: Option<ControllerInner>,
     log: slog::Logger,
 
-<<<<<<< HEAD
-    /// Build a controller, and return a Blender to provide access to it.
-    pub fn build(mut self) -> Blender {
-        let nworkers = self.nworkers;
-=======
     listen_addr: IpAddr,
     internal: ServingThread,
     external: ServingThread,
     checktable: SocketAddr,
     _campaign: JoinHandle<()>,
->>>>>>> e5fae1fb
 
     phantom: PhantomData<A>,
 }
 
-<<<<<<< HEAD
-        // TODO(fintelia): Don't hard code addresses in this function.
-        let internal_addr = SocketAddr::new("127.0.0.1".parse().unwrap(), self.internal_port);
-        let external_addr = SocketAddr::new("127.0.0.1".parse().unwrap(), self.external_port);
-        let addr = ControllerInner::listen_external(tx.clone(), external_addr);
-        self.internal_addr = Some(ControllerInner::listen_internal(tx.clone(), internal_addr));
-        if let Some(timeout) = self.persistence.snapshot_timeout {
-            ControllerInner::initialize_snapshots(tx, timeout);
-        }
-=======
 impl<A: Authority + 'static> Controller<A> {
     /// Start up a new `Controller` and return a handle to it. Dropping the handle will stop the
     /// controller.
@@ -286,7 +188,10 @@
             SocketAddr::new(listen_addr, 9000),
             authority.clone(),
         );
->>>>>>> e5fae1fb
+
+        if let Some(timeout) = config.persistence.snapshot_timeout {
+            Self::initialize_snapshots(event_tx.clone(), timeout);
+        }
 
         let descriptor = ControllerDescriptor {
             external_addr: external.addr,
@@ -320,82 +225,10 @@
             local: Some((event_tx, join_handle)),
         }
     }
-<<<<<<< HEAD
-}
-
-/// `Controller` is the core component of the alternate Soup implementation.
-///
-/// It keeps track of the structure of the underlying data flow graph and its domains. `Controller`
-/// does not allow direct manipulation of the graph. Instead, changes must be instigated through a
-/// `Migration`, which can be performed using `ControllerInner::migrate`. Only one `Migration` can
-/// occur at any given point in time.
-pub struct ControllerInner {
-    ingredients: petgraph::Graph<node::Node, Edge>,
-    source: NodeIndex,
-    ndomains: usize,
-    checktable: checktable::CheckTableClient,
-    checktable_addr: SocketAddr,
-    sharding: Option<usize>,
-
-    snapshot_id: u64,
-    snapshot_ids: HashMap<(DomainIndex, usize), u64>,
-
-    domain_config: DomainConfig,
-
-    /// Parameters for persistence code.
-    persistence: PersistenceParameters,
-    materializations: migrate::materialization::Materializations,
-
-    /// Current recipe
-    recipe: Recipe,
-
-    domains: HashMap<DomainIndex, DomainHandle>,
-    channel_coordinator: Arc<ChannelCoordinator>,
-    debug_channel: Option<SocketAddr>,
-
-    listen_addr: IpAddr,
-    read_listen_addr: SocketAddr,
-    readers: Readers,
-
-    /// Map from worker address to the address the worker is listening on for reads.
-    read_addrs: HashMap<WorkerIdentifier, SocketAddr>,
-    workers: HashMap<WorkerIdentifier, WorkerStatus>,
-
-    /// State between migrations
-    deps: HashMap<DomainIndex, (IngressFromBase, EgressForBase)>,
-    remap: HashMap<DomainIndex, HashMap<NodeIndex, IndexPair>>,
-=======
->>>>>>> e5fae1fb
 
     fn main_loop(mut self, receiver: Receiver<ControlEvent>) {
         for event in receiver {
             match event {
-<<<<<<< HEAD
-                ControlEvent::WorkerCoordination(msg) => {
-                    trace!(self.log, "Received {:?}", msg);
-                    let process = match msg.payload {
-                        CoordinationPayload::Register {
-                            ref addr,
-                            ref read_listen_addr,
-                        } => self.handle_register(&msg, addr, read_listen_addr.clone()),
-                        CoordinationPayload::Heartbeat => self.handle_heartbeat(&msg),
-                        CoordinationPayload::DomainBooted(ref _domain, ref _addr) => Ok(()),
-                        CoordinationPayload::SnapshotCompleted(domain, snapshot_id) => {
-                            self.handle_snapshot_completed(domain, snapshot_id)
-                        }
-                        _ => unimplemented!(),
-                    };
-                    match process {
-                        Ok(_) => (),
-                        Err(e) => error!(self.log, "failed to handle message {:?}: {:?}", msg, e),
-                    }
-
-                    self.check_worker_liveness();
-
-                    if !workers_arrived && nworkers > 0 && self.workers.len() == nworkers {
-                        workers_arrived = true;
-                        worker_ready_tx.send(()).unwrap();
-=======
                 ControlEvent::ControllerMessage(msg) => if let Some(ref mut inner) = self.inner {
                     inner.coordination_message(msg)
                 },
@@ -406,55 +239,27 @@
                             .unwrap()
                     } else {
                         reply_tx.send(Err(StatusCode::NotFound)).unwrap();
->>>>>>> e5fae1fb
                     }
                 }
                 ControlEvent::WonLeaderElection(state) => {
                     self.current_epoch = Some(state.epoch);
                     self.inner = Some(ControllerInner::new(
                         self.listen_addr,
+                        Some(self.internal.addr),
                         self.checktable,
                         self.log.clone(),
                         state,
                     ));
                 }
-<<<<<<< HEAD
-                ControlEvent::ExternalPost(path, body, reply_tx) => {
-                    use serde_json as json;
-                    reply_tx
-                        .send(match path.as_ref() {
-                            "inputs" => json::to_string(&self.inputs()).unwrap(),
-                            "outputs" => json::to_string(&self.outputs()).unwrap(),
-                            "recover" => json::to_string(&self.recover()).unwrap(),
-                            "graphviz" => json::to_string(&self.graphviz()).unwrap(),
-                            "get_statistics" => json::to_string(&self.get_statistics()).unwrap(),
-                            "initialize_snapshot" => {
-                                json::to_string(&self.initialize_snapshot()).unwrap()
-                            }
-                            "mutator_builder" => json::to_string(
-                                &self.mutator_builder(json::from_str(&body).unwrap()),
-                            ).unwrap(),
-                            "getter_builder" => json::to_string(
-                                &self.getter_builder(json::from_str(&body).unwrap()),
-                            ).unwrap(),
-                            "install_recipe" => json::to_string(
-                                &self.install_recipe(json::from_str(&body).unwrap()),
-                            ).unwrap(),
-                            _ => "NOT FOUND".to_owned(),
-                        })
-                        .unwrap();
-                }
-                ControlEvent::InitializeSnapshot => {
-                    self.initialize_snapshot();
-                }
-=======
                 ControlEvent::LostLeadership(new_epoch) => {
                     self.current_epoch = Some(new_epoch);
                     self.inner = None;
                 }
+                ControlEvent::InitializeSnapshot => if let Some(ref mut inner) = self.inner {
+                    inner.initialize_snapshot()
+                },
                 ControlEvent::Shutdown => break,
                 ControlEvent::Error(e) => panic!("{}", e),
->>>>>>> e5fae1fb
             }
         }
         self.external.stop();
@@ -494,77 +299,6 @@
                         );
                         Box::new(futures::future::ok(res))
                     }
-<<<<<<< HEAD
-                    res.send(rx.recv().unwrap());
-                }) as Box<Handler>,
-            }
-        };
-
-        let listen = Server {
-            handlers,
-            host: addr.into(),
-            server: "netsoup".to_owned(),
-            threads: Some(1),
-            content_type: "application/json".parse().unwrap(),
-            global: Box::new(Arc::new(Mutex::new(event_tx))).into(),
-            ..Server::default()
-        }.run()
-            .unwrap();
-
-        // Bit of a dance to return socket while keeping the server running in another thread.
-        let socket = listen.socket.clone();
-        let builder = thread::Builder::new().name("srv-ext".to_owned());
-        builder.spawn(move || drop(listen)).unwrap();
-        socket
-    }
-
-    // Tries to read the snapshot_id from {log_prefix}-snapshot_id, returning
-    // a default value if the file doesn't exist.
-    fn retrieve_snapshot_id(log_prefix: &str) -> u64 {
-        let filename = format!("{}-snapshot_id", log_prefix);
-        let mut file = match File::open(&filename) {
-            Ok(f) => f,
-            Err(ref e) if e.kind() == io::ErrorKind::NotFound => {
-                // Start at 0 if we haven't taken any snapshots before:
-                return 0;
-            }
-            Err(e) => panic!("Could not open snapshot_id file {}: {}", filename, e),
-        };
-
-        let mut buffer = String::new();
-        file.read_to_string(&mut buffer)
-            .expect("Failed reading snapshot_id");
-        buffer
-            .parse::<u64>()
-            .expect("persisted snapshot_id is not a valid number")
-    }
-
-
-    /// Starts a loop that attempts to initiate a snapshot every `timeout`.
-    fn initialize_snapshots(event_tx: Sender<ControlEvent>, timeout: Duration) {
-        let builder = thread::Builder::new().name("snapshots".to_owned());
-        builder
-            .spawn(move || {
-                loop {
-                    thread::sleep(timeout);
-                    event_tx.send(ControlEvent::InitializeSnapshot).unwrap();
-                }
-            })
-            .unwrap();
-    }
-
-    /// Listen for messages from workers.
-    fn listen_internal(event_tx: Sender<ControlEvent>, addr: SocketAddr) -> SocketAddr {
-        let builder = thread::Builder::new().name("srv-int".to_owned());
-        let mut pl: PollingLoop<CoordinationMessage> = PollingLoop::new(addr);
-        let addr = pl.get_listener_addr().unwrap();
-        builder
-            .spawn(move || {
-                pl.run_polling_loop(|e| {
-                    if let PollEvent::Process(msg) = e {
-                        if !event_tx.send(ControlEvent::WorkerCoordination(msg)).is_ok() {
-                            return ProcessResult::StopPolling;
-=======
                     (Method::Get, path) if path.starts_with("/zookeeper/") => {
                         match self.1.try_read(&format!("/{}", &path[11..])) {
                             Ok(Some(data)) => {
@@ -572,7 +306,6 @@
                                 res.set_body(data);
                             }
                             _ => res.set_status(StatusCode::NotFound),
->>>>>>> e5fae1fb
                         }
                         Box::new(futures::future::ok(res))
                     }
@@ -604,103 +337,9 @@
                             })
                         }))
                     }
-<<<<<<< HEAD
-                    ProcessResult::KeepPolling
-                });
-            })
-            .unwrap();
-
-        addr
-    }
-
-    // Writes the ID of the last completed snapshot to disk,
-    // making it available for future recovery situations.
-    fn persist_snapshot_id(&mut self, snapshot_id: u64) {
-        let filename = format!("{}-snapshot_id", self.persistence.log_prefix);
-        debug!(
-            self.log,
-            "Persisting snapshot ID {} to {}",
-            snapshot_id,
-            filename
-        );
-
-        let mut file = File::create(&filename).expect(&format!(
-            "Could not open snapshot ID file for writing {}",
-            filename,
-        ));
-
-        file.write_all(format!("{}", snapshot_id).as_bytes())
-            .expect("Failed writing snapshot_id");
-        self.snapshot_id = snapshot_id;
-    }
-
-    fn handle_register(
-        &mut self,
-        msg: &CoordinationMessage,
-        remote: &SocketAddr,
-        read_listen_addr: SocketAddr,
-    ) -> Result<(), io::Error> {
-        info!(
-            self.log,
-            "new worker registered from {:?}, which listens on {:?}",
-            msg.source,
-            remote
-        );
-
-        let sender = Arc::new(Mutex::new(TcpSender::connect(remote, None)?));
-        let ws = WorkerStatus::new(sender.clone());
-        self.workers.insert(msg.source.clone(), ws);
-        self.read_addrs.insert(msg.source.clone(), read_listen_addr);
-
-        Ok(())
-    }
-
-    fn check_worker_liveness(&mut self) {
-        if self.last_checked_workers.elapsed() > self.healthcheck_every {
-            for (addr, ws) in self.workers.iter_mut() {
-                if ws.healthy && ws.last_heartbeat.elapsed() > self.heartbeat_every * 3 {
-                    warn!(self.log, "worker at {:?} has failed!", addr);
-                    ws.healthy = false;
-=======
->>>>>>> e5fae1fb
                 }
             }
         }
-<<<<<<< HEAD
-    }
-
-    fn handle_snapshot_completed(
-        &mut self,
-        domain: (DomainIndex, usize),
-        snapshot_id: u64,
-    ) -> Result<(), io::Error> {
-        debug!(
-            self.log,
-            "Setting shard {:?}'s snapshot ID to {}",
-            domain,
-            snapshot_id
-        );
-
-        self.snapshot_ids.insert(domain, snapshot_id);
-        // Persist the snapshot_id if all shards have snapshotted:
-        let min_id = *self.snapshot_ids.values().min().unwrap();
-        if min_id == snapshot_id && min_id != self.snapshot_id {
-            self.persist_snapshot_id(snapshot_id);
-        }
-
-        Ok(())
-    }
-
-    fn handle_heartbeat(&mut self, msg: &CoordinationMessage) -> Result<(), io::Error> {
-        match self.workers.get_mut(&msg.source) {
-            None => crit!(
-                self.log,
-                "got heartbeat for unknown worker {:?}",
-                msg.source
-            ),
-            Some(ref mut ws) => {
-                ws.last_heartbeat = Instant::now();
-=======
         impl<A: Authority> NewService for ExternalServer<A> {
             type Request = Request;
             type Response = Response;
@@ -708,7 +347,6 @@
             type Instance = Self;
             fn new_service(&self) -> Result<Self::Instance, io::Error> {
                 Ok(self.clone())
->>>>>>> e5fae1fb
             }
         }
 
@@ -717,606 +355,6 @@
         let builder = thread::Builder::new().name("srv-ext".to_owned());
         let join_handle = builder
             .spawn(move || {
-<<<<<<< HEAD
-                Souplet::serve_reads(read_polling_loop, readers_clone)
-            })
-            .unwrap();
-
-        let cc = Arc::new(ChannelCoordinator::new());
-        assert!((builder.nworkers == 0) ^ (builder.local_workers == 0));
-        let local_pool = if builder.nworkers == 0 {
-            let snapshot_persister = if builder.persistence.snapshot_timeout.is_some() {
-                Some(SnapshotPersister::new(builder.internal_addr))
-            } else {
-                None
-            };
-
-            Some(
-                worker::WorkerPool::new(
-                    builder.local_workers,
-                    &builder.log,
-                    checktable_addr,
-                    cc.clone(),
-                    snapshot_persister,
-                ).unwrap(),
-            )
-        } else {
-            None
-        };
-
-        ControllerInner {
-            ingredients: g,
-            source: source,
-            ndomains: 0,
-            checktable,
-            checktable_addr,
-
-            snapshot_id: Self::retrieve_snapshot_id(&builder.persistence.log_prefix),
-            snapshot_ids: Default::default(),
-
-            sharding: builder.sharding,
-            materializations: builder.materializations,
-            domain_config: builder.domain_config,
-            persistence: builder.persistence,
-            listen_addr: builder.listen_addr,
-            heartbeat_every: builder.heartbeat_every,
-            healthcheck_every: builder.healthcheck_every,
-            recipe: Recipe::blank(Some(builder.log.clone())),
-            log: builder.log,
-
-            domains: Default::default(),
-            channel_coordinator: cc,
-            debug_channel: None,
-
-            deps: HashMap::default(),
-            remap: HashMap::default(),
-
-            readers,
-            read_listen_addr,
-            read_addrs: HashMap::default(),
-            workers: HashMap::default(),
-
-            local_pool,
-
-            last_checked_workers: Instant::now(),
-        }
-    }
-
-    /// Initializes and persists a single snapshot by sending TakeSnapshot to all domains.
-    pub fn initialize_snapshot(&mut self) {
-        let min_id = self.snapshot_ids.values().min();
-        if min_id.is_none() || *min_id.unwrap() < self.snapshot_id {
-            debug!(self.log, "Skipping snapshot, still waiting for ACKs");
-            return;
-        }
-
-        // All snapshots have completed at this point, so increment and start another:
-        let snapshot_id = self.snapshot_id + 1;
-        debug!(self.log, "Initializing snapshot with ID {}", snapshot_id);
-
-        let nodes: Vec<_> = self.inputs()
-            .iter()
-            .map(|(_name, index)| {
-                let node = &self.ingredients[*index];
-                (*node.local_addr(), node.domain())
-            })
-            .collect();
-
-        for &(local_addr, domain_index) in nodes.iter() {
-            let domain = self.domains.get_mut(&domain_index).unwrap();
-            let link = Link::new(local_addr, local_addr);
-            let packet = payload::Packet::TakeSnapshot { link, snapshot_id };
-            domain.send(box packet).unwrap();
-        }
-    }
-
-    /// Use a debug channel. This function may only be called once because the receiving end it
-    /// returned.
-    #[allow(unused)]
-    pub fn create_debug_channel(&mut self) -> TcpListener {
-        assert!(self.debug_channel.is_none());
-        let addr: SocketAddr = "127.0.0.1:0".parse().unwrap();
-        let listener = TcpListener::bind(&addr).unwrap();
-        self.debug_channel = Some(listener.local_addr().unwrap());
-        listener
-    }
-
-    /// Controls the persistence mode, and parameters related to persistence.
-    ///
-    /// Three modes are available:
-    ///
-    ///  1. `DurabilityMode::Permanent`: all writes to base nodes should be written to disk.
-    ///  2. `DurabilityMode::DeleteOnExit`: all writes are written to disk, but the log is
-    ///     deleted once the `Controller` is dropped. Useful for tests.
-    ///  3. `DurabilityMode::MemoryOnly`: no writes to disk, store all writes in memory.
-    ///     Useful for baseline numbers.
-    ///
-    /// `queue_capacity` indicates the number of packets that should be buffered until
-    /// flushing, and `flush_timeout` indicates the length of time to wait before flushing
-    /// anyway.
-    ///
-    /// Must be called before any domains have been created.
-    #[allow(unused)]
-    pub fn with_persistence_options(&mut self, params: PersistenceParameters) {
-        assert_eq!(self.ndomains, 0);
-        self.persistence = params;
-    }
-
-    /// Set the `Logger` to use for internal log messages.
-    ///
-    /// By default, all log messages are discarded.
-    #[allow(unused)]
-    pub fn log_with(&mut self, log: slog::Logger) {
-        self.log = log;
-        self.materializations.set_logger(&self.log);
-    }
-
-    /// Perform a new query schema migration.
-    pub fn migrate<F, T>(&mut self, f: F) -> T
-    where
-        F: FnOnce(&mut Migration) -> T,
-    {
-        info!(self.log, "starting migration");
-        let miglog = self.log.new(o!());
-        let mut m = Migration {
-            mainline: self,
-            added: Default::default(),
-            columns: Default::default(),
-            readers: Default::default(),
-
-            start: time::Instant::now(),
-            log: miglog,
-        };
-        let r = f(&mut m);
-        m.commit();
-        r
-    }
-
-    /// Initiaties log recovery by sending a
-    /// StartRecovery packet to each base node domain.
-    pub fn recover(&mut self) {
-        info!(self.log, "Initiating recovery");
-        for (_name, index) in self.inputs().iter() {
-            let node = &self.ingredients[*index];
-            let domain = self.domains.get_mut(&node.domain()).unwrap();
-            let packet = payload::Packet::StartRecovery {
-                link: Link::new(*node.local_addr(), *node.local_addr()),
-                snapshot_id: self.snapshot_id,
-            };
-
-            domain.send(box packet).unwrap();
-            domain.wait_for_ack().unwrap();
-        }
-    }
-
-    /// Get a boxed function which can be used to validate tokens.
-    #[allow(unused)]
-    pub fn get_validator(&self) -> Box<Fn(&checktable::Token) -> bool> {
-        let checktable =
-            checktable::CheckTableClient::connect(self.checktable_addr, client::Options::default())
-                .unwrap();
-        Box::new(move |t: &checktable::Token| {
-            checktable.validate_token(t.clone()).unwrap()
-        })
-    }
-
-    #[cfg(test)]
-    pub fn graph(&self) -> &Graph {
-        &self.ingredients
-    }
-
-    /// Get a Vec of all known input nodes.
-    ///
-    /// Input nodes are here all nodes of type `Base`. The addresses returned by this function will
-    /// all have been returned as a key in the map from `commit` at some point in the past.
-    pub fn inputs(&self) -> BTreeMap<String, NodeIndex> {
-        self.ingredients
-            .neighbors_directed(self.source, petgraph::EdgeDirection::Outgoing)
-            .map(|n| {
-                let base = &self.ingredients[n];
-                assert!(base.is_internal());
-                assert!(base.get_base().is_some());
-                (base.name().to_owned(), n.into())
-            })
-            .collect()
-    }
-
-    /// Get a Vec of all known output nodes.
-    ///
-    /// Output nodes here refers to nodes of type `Reader`, which is the nodes created in response
-    /// to calling `.maintain` or `.stream` for a node during a migration.
-    pub fn outputs(&self) -> BTreeMap<String, NodeIndex> {
-        self.ingredients
-            .externals(petgraph::EdgeDirection::Outgoing)
-            .filter_map(|n| {
-                let name = self.ingredients[n].name().to_owned();
-                self.ingredients[n].with_reader(|r| {
-                    // we want to give the the node address that is being materialized not that of
-                    // the reader node itself.
-                    (name, r.is_for())
-                })
-            })
-            .collect()
-    }
-
-    fn find_getter_for(&self, node: NodeIndex) -> Option<NodeIndex> {
-        // reader should be a child of the given node. however, due to sharding, it may not be an
-        // *immediate* child. furthermore, once we go beyond depth 1, we may accidentally hit an
-        // *unrelated* reader node. to account for this, readers keep track of what node they are
-        // "for", and we simply search for the appropriate reader by that metric. since we know
-        // that the reader must be relatively close, a BFS search is the way to go.
-        // presumably only
-        let mut bfs = Bfs::new(&self.ingredients, node);
-        let mut reader = None;
-        while let Some(child) = bfs.next(&self.ingredients) {
-            if self.ingredients[child]
-                .with_reader(|r| r.is_for() == node)
-                .unwrap_or(false)
-            {
-                reader = Some(child);
-                break;
-            }
-        }
-
-        reader
-    }
-
-    /// Obtain a `RemoteGetterBuilder` that can be sent to a client and then used to query a given
-    /// (already maintained) reader node.
-    pub fn getter_builder(&self, node: NodeIndex) -> Option<RemoteGetterBuilder> {
-        self.find_getter_for(node).map(|r| {
-            let domain = self.ingredients[r].domain();
-            let shards = (0..self.domains[&domain].shards())
-                .map(|i| match self.domains[&domain].assignment(i) {
-                    Some(worker) => self.read_addrs[&worker].clone(),
-                    None => self.read_listen_addr.clone(),
-                })
-                .map(|a| {
-                    // NOTE: this is where we decide whether assignments are local or not (and
-                    // hence whether we should use LocalBypass). currently, we assume that either
-                    // *all* assignments are local, or *none* are. this is likely to change, at
-                    // which point this has to change too.
-                    (a, self.local_pool.is_some())
-                })
-                .collect();
-
-            RemoteGetterBuilder { node: r, shards }
-        })
-    }
-
-    /// Obtain a MutatorBuild that can be used to construct a Mutator to perform writes and deletes
-    /// from the given base node.
-    pub fn mutator_builder(&self, base: NodeIndex) -> MutatorBuilder {
-        let node = &self.ingredients[base];
-
-        trace!(self.log, "creating mutator"; "for" => base.index());
-
-        let mut key = self.ingredients[base]
-            .suggest_indexes(base)
-            .remove(&base)
-            .map(|(c, _)| c)
-            .unwrap_or_else(Vec::new);
-        let mut is_primary = false;
-        if key.is_empty() {
-            if let Sharding::ByColumn(col, _) = self.ingredients[base].sharded_by() {
-                key = vec![col];
-            }
-        } else {
-            is_primary = true;
-        }
-
-
-        let txs = (0..self.domains[&node.domain()].shards())
-            .map(|i| {
-                self.channel_coordinator
-                    .get_addr(&(node.domain(), i))
-                    .unwrap()
-            })
-            .collect();
-
-        let num_fields = node.fields().len();
-        let base_operator = node.get_base()
-            .expect("asked to get mutator for non-base node");
-        MutatorBuilder {
-            txs,
-            addr: (*node.local_addr()).into(),
-            key: key,
-            key_is_primary: is_primary,
-            transactional: self.ingredients[base].is_transactional(),
-            dropped: base_operator.get_dropped(),
-            expected_columns: num_fields - base_operator.get_dropped().len(),
-            is_local: true,
-        }
-    }
-
-    /// Get statistics about the time spent processing different parts of the graph.
-    pub fn get_statistics(&mut self) -> GraphStats {
-        // TODO: request stats from domains in parallel.
-        let domains = self.domains
-            .iter_mut()
-            .flat_map(|(di, s)| {
-                s.send(box payload::Packet::GetStatistics).unwrap();
-                s.wait_for_statistics()
-                    .unwrap()
-                    .into_iter()
-                    .enumerate()
-                    .map(move |(i, (domain_stats, node_stats))| {
-                        let node_map = node_stats
-                            .into_iter()
-                            .map(|(ni, ns)| (ni.into(), ns))
-                            .collect();
-
-                        ((di.clone(), i), (domain_stats, node_map))
-                    })
-            })
-            .collect();
-
-        GraphStats { domains: domains }
-    }
-
-    pub fn install_recipe(&mut self, r_txt: String) {
-        let r = Recipe::from_str(&r_txt, Some(self.log.clone())).unwrap();
-        let old = self.recipe.clone();
-        let mut new = old.replace(r).unwrap();
-        self.migrate(|mig| match new.activate(mig, false) {
-            Ok(_) => (),
-            Err(e) => panic!("failed to install recipe: {:?}", e),
-        });
-        self.recipe = new;
-    }
-
-    #[cfg(test)]
-    pub fn get_mutator(&self, base: NodeIndex) -> Mutator {
-        self.mutator_builder(base)
-            .build("127.0.0.1:0".parse().unwrap())
-    }
-    #[cfg(test)]
-    pub fn get_getter(&self, node: NodeIndex) -> Option<RemoteGetter> {
-        self.getter_builder(node).map(|g| g.build())
-    }
-
-    pub fn graphviz(&self) -> String {
-        let mut s = String::new();
-
-        let indentln = |s: &mut String| s.push_str("    ");
-
-        // header.
-        s.push_str("digraph {{\n");
-
-        // global formatting.
-        indentln(&mut s);
-        s.push_str("node [shape=record, fontsize=10]\n");
-
-        // node descriptions.
-        for index in self.ingredients.node_indices() {
-            let node = &self.ingredients[index];
-            let materialization_status = self.materializations.get_status(&index, node);
-            indentln(&mut s);
-            s.push_str(&format!("{}", index.index()));
-            s.push_str(&node.describe(index, materialization_status));
-        }
-
-        // edges.
-        for (_, edge) in self.ingredients.raw_edges().iter().enumerate() {
-            indentln(&mut s);
-            s.push_str(&format!(
-                "{} -> {}",
-                edge.source().index(),
-                edge.target().index()
-            ));
-            s.push_str("\n");
-        }
-
-        // footer.
-        s.push_str("}}");
-
-        s
-    }
-}
-
-#[derive(Clone)]
-enum ColumnChange {
-    Add(String, DataType),
-    Drop(usize),
-}
-
-/// A `Migration` encapsulates a number of changes to the Soup data flow graph.
-///
-/// Only one `Migration` can be in effect at any point in time. No changes are made to the running
-/// graph until the `Migration` is committed (using `Migration::commit`).
-pub struct Migration<'a> {
-    mainline: &'a mut ControllerInner,
-    added: Vec<NodeIndex>,
-    columns: Vec<(NodeIndex, ColumnChange)>,
-    readers: HashMap<NodeIndex, NodeIndex>,
-
-    start: time::Instant,
-    log: slog::Logger,
-}
-
-impl<'a> Migration<'a> {
-    /// Add the given `Ingredient` to the Soup.
-    ///
-    /// The returned identifier can later be used to refer to the added ingredient.
-    /// Edges in the data flow graph are automatically added based on the ingredient's reported
-    /// `ancestors`.
-    pub fn add_ingredient<S1, FS, S2, I>(&mut self, name: S1, fields: FS, mut i: I) -> NodeIndex
-    where
-        S1: ToString,
-        S2: ToString,
-        FS: IntoIterator<Item = S2>,
-        I: Ingredient + Into<NodeOperator>,
-    {
-        i.on_connected(&self.mainline.ingredients);
-        let parents = i.ancestors();
-
-        let transactional = !parents.is_empty()
-            && parents
-                .iter()
-                .all(|&p| self.mainline.ingredients[p].is_transactional());
-
-        // add to the graph
-        let ni = self.mainline.ingredients.add_node(node::Node::new(
-            name.to_string(),
-            fields,
-            i.into(),
-            transactional,
-        ));
-        info!(self.log,
-              "adding new node";
-              "node" => ni.index(),
-              "type" => format!("{:?}", self.mainline.ingredients[ni])
-        );
-
-        // keep track of the fact that it's new
-        self.added.push(ni);
-        // insert it into the graph
-        if parents.is_empty() {
-            self.mainline
-                .ingredients
-                .add_edge(self.mainline.source, ni, ());
-        } else {
-            for parent in parents {
-                self.mainline.ingredients.add_edge(parent, ni, ());
-            }
-        }
-        // and tell the caller its id
-        ni.into()
-    }
-
-    /// Add a transactional base node to the graph
-    pub fn add_transactional_base<S1, FS, S2>(
-        &mut self,
-        name: S1,
-        fields: FS,
-        mut b: Base,
-    ) -> NodeIndex
-    where
-        S1: ToString,
-        S2: ToString,
-        FS: IntoIterator<Item = S2>,
-    {
-        b.on_connected(&self.mainline.ingredients);
-        let b: NodeOperator = b.into();
-
-        // add to the graph
-        let ni = self.mainline
-            .ingredients
-            .add_node(node::Node::new(name.to_string(), fields, b, true));
-        info!(self.log,
-              "adding new node";
-              "node" => ni.index(),
-              "type" => format!("{:?}", self.mainline.ingredients[ni])
-        );
-
-        // keep track of the fact that it's new
-        self.added.push(ni);
-        // insert it into the graph
-        self.mainline
-            .ingredients
-            .add_edge(self.mainline.source, ni, ());
-        // and tell the caller its id
-        ni.into()
-    }
-
-    /// Add a new column to a base node.
-    ///
-    /// Note that a default value must be provided such that old writes can be converted into this
-    /// new type.
-    pub fn add_column<S: ToString>(
-        &mut self,
-        node: NodeIndex,
-        field: S,
-        default: DataType,
-    ) -> usize {
-        // not allowed to add columns to new nodes
-        assert!(!self.added.iter().any(|&ni| ni == node));
-
-        let field = field.to_string();
-        let base = &mut self.mainline.ingredients[node];
-        assert!(base.is_internal() && base.get_base().is_some());
-
-        // we need to tell the base about its new column and its default, so that old writes that
-        // do not have it get the additional value added to them.
-        let col_i1 = base.add_column(&field);
-        // we can't rely on DerefMut, since it disallows mutating Taken nodes
-        {
-            let col_i2 = base.inner_mut()
-                .get_base_mut()
-                .unwrap()
-                .add_column(default.clone());
-            assert_eq!(col_i1, col_i2);
-        }
-
-        // also eventually propagate to domain clone
-        self.columns.push((node, ColumnChange::Add(field, default)));
-
-        col_i1
-    }
-
-    /// Drop a column from a base node.
-    pub fn drop_column(&mut self, node: NodeIndex, column: usize) {
-        // not allowed to drop columns from new nodes
-        assert!(!self.added.iter().any(|&ni| ni == node));
-
-        let base = &mut self.mainline.ingredients[node];
-        assert!(base.is_internal() && base.get_base().is_some());
-
-        // we need to tell the base about the dropped column, so that old writes that contain that
-        // column will have it filled in with default values (this is done in Mutator).
-        // we can't rely on DerefMut, since it disallows mutating Taken nodes
-        base.inner_mut().get_base_mut().unwrap().drop_column(column);
-
-        // also eventually propagate to domain clone
-        self.columns.push((node, ColumnChange::Drop(column)));
-    }
-
-    #[cfg(test)]
-    pub fn graph(&self) -> &Graph {
-        self.mainline.graph()
-    }
-
-    fn ensure_reader_for(&mut self, n: NodeIndex, name: Option<String>) {
-        if !self.readers.contains_key(&n) {
-            // make a reader
-            let r = node::special::Reader::new(n);
-            let r = if let Some(name) = name {
-                self.mainline.ingredients[n].named_mirror(r, name)
-            } else {
-                self.mainline.ingredients[n].mirror(r)
-            };
-            let r = self.mainline.ingredients.add_node(r);
-            self.mainline.ingredients.add_edge(n, r, ());
-            self.readers.insert(n, r);
-        }
-    }
-
-    fn ensure_token_generator(&mut self, n: NodeIndex, key: usize) {
-        let ri = self.readers[&n];
-        if self.mainline.ingredients[ri]
-            .with_reader(|r| r.token_generator().is_some())
-            .expect("tried to add token generator to non-reader node")
-        {
-            return;
-        }
-
-        // A map from base node to the column in that base node whose value must match the value of
-        // this node's column to cause a conflict. Is None for a given base node if any write to
-        // that base node might cause a conflict.
-        let base_columns: Vec<(_, Option<_>)> =
-            keys::provenance_of(&self.mainline.ingredients, n, key, |_, _, _| None)
-                .into_iter()
-                .map(|path| {
-                    // we want the base node corresponding to each path
-                    path.into_iter().last().unwrap()
-                })
-                .collect();
-
-        let coarse_parents = base_columns
-            .iter()
-            .filter_map(|&(ni, o)| if o.is_none() { Some(ni) } else { None })
-            .collect();
-=======
                 let service = ExternalServer(event_tx, authority);
                 let server = Http::new().bind(&addr, service.clone());
                 let server = match server {
@@ -1330,7 +368,6 @@
                     }
                     Err(e) => panic!("{}", e),
                 };
->>>>>>> e5fae1fb
 
                 let addr = server.local_addr().unwrap();
                 tx.send(addr).unwrap();
@@ -1358,77 +395,6 @@
                     if Arc::get_mut(&mut done).is_some() {
                         return ProcessResult::StopPolling;
                     }
-<<<<<<< HEAD
-                }
-                Entry::Vacant(hole) => {
-                    hole.insert(instead);
-                }
-            }
-
-            // we may also already have swapped the parents of some node *to* `src`. in
-            // swapped0. we want to change that mapping as well, since lookups in swapped
-            // aren't recursive.
-            for (_, instead0) in swapped0.iter_mut() {
-                if *instead0 == src {
-                    *instead0 = instead;
-                }
-            }
-        }
-        let swapped = swapped0;
-        let mut sorted_new = new.iter().collect::<Vec<_>>();
-        sorted_new.sort();
-
-        // Find all nodes for domains that have changed
-        let new_domains: HashSet<DomainIndex> = sorted_new
-            .iter()
-            .filter(|&&&ni| !mainline.ingredients[ni].is_dropped())
-            .map(|&&ni| mainline.ingredients[ni].domain())
-            .filter(|di| !mainline.domains.contains_key(di))
-            .collect();
-
-        let mut domain_new_nodes = sorted_new
-            .iter()
-            .filter(|&&&ni| ni != mainline.source)
-            .filter(|&&&ni| !mainline.ingredients[ni].is_dropped())
-            .map(|&&ni| (mainline.ingredients[ni].domain(), ni))
-            .fold(HashMap::new(), |mut dns, (d, ni)| {
-                dns.entry(d).or_insert_with(Vec::new).push(ni);
-                dns
-            });
-
-        // Assign local addresses to all new nodes, and initialize them
-        for (domain, nodes) in &mut domain_new_nodes {
-            // Number of pre-existing nodes
-            let mut nnodes = mainline.remap.get(domain).map(HashMap::len).unwrap_or(0);
-
-            if nodes.is_empty() {
-                // Nothing to do here
-                continue;
-            }
-
-            let log = log.new(o!("domain" => domain.index()));
-
-            // Give local addresses to every (new) node
-            for &ni in nodes.iter() {
-                debug!(log,
-                       "assigning local index";
-                       "type" => format!("{:?}", mainline.ingredients[ni]),
-                       "node" => ni.index(),
-                       "local" => nnodes
-                );
-
-                let mut ip: IndexPair = ni.into();
-                ip.set_local(unsafe { LocalNodeIndex::make(nnodes as u32) });
-                mainline.ingredients[ni].set_finalized_addr(ip);
-                mainline
-                    .remap
-                    .entry(*domain)
-                    .or_insert_with(HashMap::new)
-                    .insert(ni, ip);
-                nnodes += 1;
-            }
-=======
->>>>>>> e5fae1fb
 
                     match e {
                         PollEvent::ResumePolling(timeout) => {
@@ -1441,206 +407,29 @@
                         }
                         PollEvent::Timeout => {}
                     }
-<<<<<<< HEAD
-
-                    trace!(log, "initializing new node"; "node" => ni.index());
-                    mainline
-                        .ingredients
-                        .node_weight_mut(ni)
-                        .unwrap()
-                        .on_commit(&remap);
-                }
-            }
-        }
-
-        // at this point, we've hooked up the graph such that, for any given domain, the graph
-        // looks like this:
-        //
-        //      o (egress)
-        //     +.\......................
-        //     :  o (ingress)
-        //     :  |
-        //     :  o-------------+
-        //     :  |             |
-        //     :  o             o
-        //     :  |             |
-        //     :  o (egress)    o (egress)
-        //     +..|...........+.|..........
-        //     :  o (ingress) : o (ingress)
-        //     :  |\          :  \
-        //     :  | \         :   o
-        //
-        // etc.
-        // println!("{}", mainline);
-
-        let new_deps = migrate::transactions::analyze_changes(
-            &mainline.ingredients,
-            mainline.source,
-            domain_new_nodes.clone(),
-        );
-
-        migrate::transactions::merge_deps(&mainline.ingredients, &mut mainline.deps, new_deps);
-
-        let mut uninformed_domain_nodes = mainline
-            .ingredients
-            .node_indices()
-            .filter(|&ni| ni != mainline.source)
-            .filter(|&ni| !mainline.ingredients[ni].is_dropped())
-            .map(|ni| {
-                (mainline.ingredients[ni].domain(), ni, new.contains(&ni))
-=======
                     ProcessResult::KeepPolling
                 });
->>>>>>> e5fae1fb
             })
             .unwrap();
 
-<<<<<<< HEAD
-        info!(log, "migration claimed timestamp range"; "start" => start_ts, "end" => end_ts);
-
-        let mut workers: Vec<_> = mainline
-            .workers
-            .values()
-            .map(|w| w.sender.clone())
-            .collect();
-        let placer_workers: Vec<_> = mainline
-            .workers
-            .iter()
-            .map(|(id, status)| (id.clone(), status.sender.clone()))
-            .collect();
-        let mut placer: Box<Iterator<Item = (WorkerIdentifier, WorkerEndpoint)>> =
-            Box::new(placer_workers.into_iter().cycle());
-
-        // Boot up new domains (they'll ignore all updates for now)
-        debug!(log, "booting new domains");
-        for domain in new_domains {
-            let nodes = uninformed_domain_nodes.remove(&domain).unwrap();
-            let sharded_by = mainline.ingredients[nodes[0].0].sharded_by();
-            let d = DomainHandle::new(
-                domain,
-                sharded_by,
-                &log,
-                &mut mainline.ingredients,
-                &mainline.readers,
-                &mainline.domain_config,
-                nodes,
-                &mainline.persistence,
-                &mainline.listen_addr,
-                &mainline.channel_coordinator,
-                &mut mainline.local_pool,
-                &mainline.debug_channel,
-                &mut placer,
-                &mut workers,
-                start_ts,
-            );
-            mainline.domains.insert(domain, d);
-        }
-
-
-        // Add any new nodes to existing domains (they'll also ignore all updates for now)
-        debug!(log, "mutating existing domains");
-        migrate::augmentation::inform(
-            &log,
-            &mut mainline,
-            uninformed_domain_nodes,
-            start_ts,
-            prevs.unwrap(),
-        );
-
-        // Tell all base nodes and base ingress children about newly added columns
-        for (ni, change) in self.columns {
-            let mut inform = if let ColumnChange::Add(..) = change {
-                // we need to inform all of the base's children too,
-                // so that they know to add columns to existing records when replaying
-                mainline
-                    .ingredients
-                    .neighbors_directed(ni, petgraph::EdgeDirection::Outgoing)
-                    .filter(|&eni| mainline.ingredients[eni].is_egress())
-                    .flat_map(|eni| {
-                        // find ingresses under this egress
-                        mainline
-                            .ingredients
-                            .neighbors_directed(eni, petgraph::EdgeDirection::Outgoing)
-                    })
-                    .collect()
-            } else {
-                // ingress nodes don't need to know about deleted columns, because those are only
-                // relevant when new writes enter the graph.
-                Vec::new()
-            };
-            inform.push(ni);
-
-            for ni in inform {
-                let n = &mainline.ingredients[ni];
-                let m = match change.clone() {
-                    ColumnChange::Add(field, default) => box payload::Packet::AddBaseColumn {
-                        node: *n.local_addr(),
-                        field: field,
-                        default: default,
-                    },
-                    ColumnChange::Drop(column) => box payload::Packet::DropBaseColumn {
-                        node: *n.local_addr(),
-                        column: column,
-                    },
-                };
-
-                let domain = mainline.domains.get_mut(&n.domain()).unwrap();
-
-                domain.send(m).unwrap();
-                domain.wait_for_ack().unwrap();
-            }
-        }
-
-        // Set up inter-domain connections
-        // NOTE: once we do this, we are making existing domains block on new domains!
-        info!(log, "bringing up inter-domain connections");
-        migrate::routing::connect(&log, &mut mainline.ingredients, &mut mainline.domains, &new);
-
-        // And now, the last piece of the puzzle -- set up materializations
-        info!(log, "initializing new materializations");
-        mainline
-            .materializations
-            .commit(&mainline.ingredients, &new, &mut mainline.domains);
-
-        // Track the snapshot IDs of any new domains we added, as long as they include
-        // at least one materialized node:
-        for (domain_index, nodes) in domain_new_nodes {
-            let domain = &mainline.domains[&domain_index];
-            let is_materialized = nodes.iter().any(|&ni| {
-                let node = &mainline.ingredients[ni];
-                let status = mainline.materializations.get_status(&ni, &node);
-                status != MaterializationStatus::Not
-            });
-
-            if is_materialized {
-                for shard in 0..domain.shards() {
-                    mainline
-                        .snapshot_ids
-                        .insert((domain_index, shard), mainline.snapshot_id);
-                }
-            }
-        }
-
-        info!(log, "finalizing migration");
-
-        // Ideally this should happen as part of checktable::perform_migration(), but we don't know
-        // the replay paths then. It is harmless to do now since we know the new replay paths won't
-        // request timestamps until after the migration in finished.
-        mainline
-            .checktable
-            .add_replay_paths(mainline.materializations.domains_on_path.clone())
-            .unwrap();
-
-        migrate::transactions::finalize(mainline.deps.clone(), &log, &mut mainline.domains, end_ts);
-
-        warn!(log, "migration completed"; "ms" => dur_to_ns!(start.elapsed()) / 1_000_000);
-=======
         ServingThread {
             addr,
             join_handle,
             stop: Box::new(done2),
         }
->>>>>>> e5fae1fb
+    }
+
+    /// Starts a loop that attempts to initiate a snapshot every `timeout`.
+    /// TODO(ekmartin): There's probably a better way of doing this. We should also clean it up
+    /// when the controller is dropped, which isn't really possible at the moment.
+    fn initialize_snapshots(event_tx: Sender<ControlEvent>, timeout: Duration) {
+        let builder = thread::Builder::new().name("snapshots".to_owned());
+        builder
+            .spawn(move || loop {
+                thread::sleep(timeout);
+                event_tx.send(ControlEvent::InitializeSnapshot).unwrap();
+            })
+            .unwrap();
     }
 
     fn campaign(
@@ -1699,77 +488,7 @@
                     let _ = event_tx.send(ControlEvent::Error(e));
                 }
             })
-<<<<<<< HEAD
-        });
-        Ok(core.run(work).unwrap())
-    }
-
-    /// Get a Vec of all known input nodes.
-    ///
-    /// Input nodes are here all nodes of type `Base`. The addresses returned by this function will
-    /// all have been returned as a key in the map from `commit` at some point in the past.
-    pub fn inputs(&self) -> BTreeMap<String, NodeIndex> {
-        self.rpc("inputs", &()).unwrap()
-    }
-
-    /// Get a Vec of to all known output nodes.
-    ///
-    /// Output nodes here refers to nodes of type `Reader`, which is the nodes created in response
-    /// to calling `.maintain` or `.stream` for a node during a migration.
-    pub fn outputs(&self) -> BTreeMap<String, NodeIndex> {
-        self.rpc("outputs", &()).unwrap()
-    }
-
-    /// Obtain a `RemoteGetterBuilder` that can be sent to a client and then used to query a given
-    /// (already maintained) reader node.
-    pub fn get_getter_builder(&self, node: NodeIndex) -> Option<RemoteGetterBuilder> {
-        self.rpc("getter_builder", &node).unwrap()
-    }
-
-    /// Obtain a `RemoteGetter`.
-    pub fn get_getter(&self, node: NodeIndex) -> Option<RemoteGetter> {
-        self.get_getter_builder(node).map(|g| g.build())
-    }
-
-    /// Obtain a MutatorBuild that can be used to construct a Mutator to perform writes and deletes
-    /// from the given base node.
-    pub fn get_mutator_builder(&self, base: NodeIndex) -> Result<MutatorBuilder, Box<Error>> {
-        self.rpc("mutator_builder", &base)
-    }
-
-    /// Obtain a Mutator
-    pub fn get_mutator(&self, base: NodeIndex) -> Result<Mutator, Box<Error>> {
-        self.get_mutator_builder(base)
-            .map(|m| m.build("127.0.0.1:0".parse().unwrap()))
-    }
-
-    /// Initiaties log recovery by sending a
-    /// StartRecovery packet to each base node domain.
-    pub fn recover(&mut self) {
-        self.rpc("recover", &()).unwrap()
-    }
-
-    /// Initiaties a single snapshot.
-    pub fn initialize_snapshot(&mut self) {
-        self.rpc("initialize_snapshot", &()).unwrap()
-    }
-
-    /// Get statistics about the time spent processing different parts of the graph.
-    pub fn get_statistics(&mut self) -> GraphStats {
-        self.rpc("get_statistics", &()).unwrap()
-    }
-
-    /// Install a new recipe on the controller.
-    pub fn install_recipe(&self, new_recipe: String) {
-        self.rpc("install_recipe", &new_recipe).unwrap()
-    }
-
-    /// graphviz description of the dataflow graph
-    pub fn graphviz(&self) -> String {
-        self.rpc("graphviz", &()).unwrap()
-=======
             .unwrap()
->>>>>>> e5fae1fb
     }
 }
 
