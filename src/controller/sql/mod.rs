mod mir;
mod passes;
mod query_graph;
mod query_signature;
mod query_utils;
pub mod security;
pub mod reuse;

use core::NodeIndex;
use dataflow::prelude::DataType;
use controller::Migration;
use controller::mir_to_flow::mir_query_to_flow_parts;
use nom_sql::parser as sql_parser;
use nom_sql::{ArithmeticBase, Column, SqlQuery};
use nom_sql::{CompoundSelectOperator, CompoundSelectStatement, SelectStatement};
use self::mir::{MirNodeRef, SqlToMirConverter};
use self::reuse::{ReuseConfig, ReuseConfigType};
use self::security::UniverseId;
use self::query_graph::{to_query_graph, QueryGraph};
use self::query_signature::Signature;
use mir::query::{MirQuery, QueryFlowParts};
use mir::reuse as mir_reuse;

use slog;
use std::collections::HashMap;
use std::str;
use std::vec::Vec;

#[derive(Clone, Debug)]
enum QueryGraphReuse {
    ExactMatch(MirNodeRef),
    ExtendExisting(Vec<(u64, DataType)>),
    /// (node, columns to re-project if necessary, parameters)
    ReaderOntoExisting(MirNodeRef, Option<Vec<Column>>, Vec<Column>),
    None,
}

/// Long-lived struct that holds information about the SQL queries that have been incorporated into
/// the Soup graph `grap`.
/// The incorporator shares the lifetime of the flow graph it is associated with.
#[derive(Clone, Debug)]
pub struct SqlIncorporator {
    log: slog::Logger,
    mir_converter: SqlToMirConverter,
    leaf_addresses: HashMap<String, NodeIndex>,
    num_queries: usize,
    query_graphs: HashMap<u64, QueryGraph>,
    mir_queries: HashMap<(u64, UniverseId), MirQuery>,
    schema_version: usize,
    view_schemas: HashMap<String, Vec<String>>,
    transactional: bool,
    reuse_type: ReuseConfigType,
}

impl Default for SqlIncorporator {
    fn default() -> Self {
        SqlIncorporator {
            log: slog::Logger::root(slog::Discard, o!()),
            mir_converter: SqlToMirConverter::default(),
            leaf_addresses: HashMap::default(),
            num_queries: 0,
            query_graphs: HashMap::default(),
            mir_queries: HashMap::default(),
            schema_version: 0,
            view_schemas: HashMap::default(),
            transactional: false,
            reuse_type: ReuseConfigType::Finkelstein,
        }
    }
}

impl SqlIncorporator {
    /// Creates a new `SqlIncorporator` for an empty flow graph.
    pub fn new(log: slog::Logger) -> Self {
        let lc = log.clone();
        SqlIncorporator {
            log: log,
            mir_converter: SqlToMirConverter::with_logger(lc),
            ..Default::default()
        }
    }

    /// Make any future base nodes added be transactional.
    pub fn set_transactional(&mut self, transactional: bool) {
        self.transactional = transactional;
    }

    /// Disable node reuse for future migrations.
    pub fn disable_reuse(&mut self) {
        self.reuse_type = ReuseConfigType::NoReuse;
    }

    /// Disable node reuse for future migrations.
    pub fn enable_reuse(&mut self, reuse_type: ReuseConfigType) {
        self.reuse_type = reuse_type;
    }

    /// Incorporates a single query into via the flow graph migration in `mig`. The `query`
    /// argument is a string that holds a parameterized SQL query, and the `name` argument supplies
    /// an optional name for the query. If no `name` is specified, the table name is used in the
    /// case of CREATE TABLE queries, and a deterministic, unique name is generated and returned
    /// otherwise.
    ///
    /// The return value is a tuple containing the query name (specified or computing) and a `Vec`
    /// of `NodeIndex`es representing the nodes added to support the query.
    pub fn add_query(
        &mut self,
        query: &str,
        name: Option<String>,
        mut mig: &mut Migration,
    ) -> Result<QueryFlowParts, String> {
        query.to_flow_parts(self, name, &mut mig)
    }

    /// Incorporates a single query into via the flow graph migration in `mig`. The `query`
    /// argument is a `SqlQuery` structure, and the `name` argument supplies an optional name for
    /// the query. If no `name` is specified, the table name is used in the case of CREATE TABLE
    /// queries, and a deterministic, unique name is generated and returned otherwise.
    ///
    /// The return value is a tuple containing the query name (specified or computing) and a `Vec`
    /// of `NodeIndex`es representing the nodes added to support the query.
    pub fn add_parsed_query(
        &mut self,
        query: SqlQuery,
        name: Option<String>,
        is_leaf: bool,
        mig: &mut Migration,
    ) -> Result<QueryFlowParts, String> {
        match name {
            None => self.nodes_for_query(query, is_leaf, mig),
            Some(n) => self.nodes_for_named_query(query, n, is_leaf, mig),
        }
    }

    #[cfg(test)]
    fn get_flow_node_address(&self, name: &str, v: usize) -> Option<NodeIndex> {
        self.mir_converter.get_flow_node_address(name, v)
    }

    /// Retrieves the flow node associated with a given query's leaf view.
    pub fn get_query_address(&self, name: &str) -> Option<NodeIndex> {
        self.mir_converter.get_leaf(name)
    }

    fn consider_query_graph(
        &mut self,
        query_name: &str,
        universe: DataType,
        st: &SelectStatement,
    ) -> (QueryGraph, QueryGraphReuse) {
        debug!(self.log, "Making QG for \"{}\"", query_name);
        trace!(self.log, "Query \"{}\": {:#?}", query_name, st);

        let mut qg = match to_query_graph(st) {
            Ok(qg) => qg,
            Err(e) => panic!(e),
        };

        trace!(self.log, "QG for \"{}\": {:#?}", query_name, qg);

        // if reuse is disabled, we're done
        if self.reuse_type == ReuseConfigType::NoReuse {
            return (qg, QueryGraphReuse::None);
        }

        // Do we already have this exact query or a subset of it in the same universe?
        // TODO(malte): make this an O(1) lookup by QG signature
        let qg_hash = qg.signature().hash;
        match self.mir_queries.get(&(qg_hash, universe.clone())) {
            None => (),
            Some(ref mir_query) => {
                let existing_qg = self.query_graphs
                    .get(&qg_hash)
                    .expect("query graph should be present");
                // note that this also checks the *order* in which parameters are specified; a
                // different order means that we cannot simply reuse the existing reader.
                if existing_qg.signature() == qg.signature()
                    && existing_qg.parameters() == qg.parameters()
                {
                    // we already have this exact query, down to the exact same reader key columns
                    // in exactly the same order
                    info!(
                        self.log,
                        "An exact match for query \"{}\" already exists in universe \"{}\", reusing it",
                        query_name,
                        universe,
                    );

                    trace!(self.log,
                        "Reusing MirQuery {} with QueryGraph {:#?}",
                        mir_query.name,
                        existing_qg,
                    );

                    return (qg, QueryGraphReuse::ExactMatch(mir_query.leaf.clone()));
                } else if existing_qg.signature() == qg.signature() {
                    use self::query_graph::OutputColumn;

                    // if any of our columns are grouped expressions, we can't reuse here, since
                    // the difference in parameters means that there is a difference in the implied
                    // GROUP BY clause
                    if qg.columns.iter().all(|c| match *c {
                        OutputColumn::Literal(_) => true,
                        OutputColumn::Arithmetic(ref ac) => {
                            let mut is_function = false;
                            if let ArithmeticBase::Column(ref c) = ac.expression.left {
                                is_function = is_function || c.function.is_some();
                            }

                            if let ArithmeticBase::Column(ref c) = ac.expression.right {
                                is_function = is_function || c.function.is_some();
                            }

                            !is_function
                        }
                        OutputColumn::Data(ref dc) => dc.function.is_none(),
                    }) {
                        // QGs are identical, except for parameters (or their order)
                        info!(
                            self.log,
                            "Query '{}' has an exact match modulo parameters in {}, \
                             so making a new reader",
                            query_name,
                            mir_query.name,
                        );

                        // We want to hang the new leaf off the last non-leaf node of the query that
                        // has the parameter columns we need, so backtrack until we find this place.
                        // Typically, this unwinds only two steps, above the final projection.
                        // However, there might be cases in which a parameter column needed is not
                        // present in the query graph (because a later migration added the column to
                        // a base schema after the query was added to the graph). In this case, we
                        // move on to other reuse options.
                        let params = qg.parameters().into_iter().cloned().collect();
                        match mir_reuse::rewind_until_columns_found(mir_query.leaf.clone(), &params)
                        {
                            Some(mn) => {
                                use mir::node::MirNodeType;
                                let project_columns = match mn.borrow().inner {
                                    MirNodeType::Project { .. } => None,
                                    _ => {
                                        // N.B.: we can't just add an identity here, since we might
                                        // have backtracked above a projection in order to get the
                                        // new parameter column(s). In this case, we need to add a
                                        // new projection that includes the same columns as the one
                                        // for the existing query, but also additional parameter
                                        // columns. The latter get added later; here we simply
                                        // extract the columns that need reprojecting and pass them
                                        // along with the reuse instruction.
                                        let existing_projection = mir_query
                                            .leaf
                                            .borrow()
                                            .ancestors()
                                            .iter()
                                            .next()
                                            .unwrap()
                                            .clone();
                                        let project_columns = existing_projection
                                            .borrow()
                                            .columns()
                                            .into_iter()
                                            .cloned()
                                            .collect();
                                        Some(project_columns)
                                    }
                                };
                                return (
                                    qg,
                                    QueryGraphReuse::ReaderOntoExisting(
                                        mn,
                                        project_columns,
                                        params,
                                    ),
                                );
                            }
                            None => (),
                        }
                    }
                }
            }
        }

        let reuse_config = ReuseConfig::new(self.reuse_type.clone());

        // Find a promising set of query graphs
        let reuse_candidates = reuse_config.reuse_candidates(&mut qg, &self.query_graphs);

        if reuse_candidates.len() > 0 {
            info!(
                self.log,
                "Identified {} candidate QGs for reuse",
                reuse_candidates.len()
            );
            trace!(
                self.log,
                "This QG: {:#?}\nReuse candidates:\n{:#?}",
                qg,
                reuse_candidates
            );

            let mut mir_queries = Vec::new();
            for uid in reuse_config.reuse_universes(universe) {
                let mqs: Vec<_> = reuse_candidates
                    .iter()
                    .map(|c| {
                        let sig = (c.1).0;
                        (sig, uid.clone())
                    })
                    .collect();

                mir_queries.extend(mqs);
            }

            return (qg, QueryGraphReuse::ExtendExisting(mir_queries));
        } else {
            info!(self.log, "No reuse opportunity, adding fresh query");
        }

        (qg, QueryGraphReuse::None)
    }

    fn add_leaf_to_existing_query(
        &mut self,
        query_name: &str,
        params: &Vec<Column>,
        final_query_node: MirNodeRef,
        project_columns: Option<Vec<Column>>,
        mut mig: &mut Migration,
    ) -> QueryFlowParts {
        trace!(self.log, "Adding a new leaf below: {:?}", final_query_node);

        let mut mir = self.mir_converter.add_leaf_below(
            final_query_node,
            query_name,
            params,
            project_columns,
        );

        trace!(self.log, "Reused leaf node MIR: {}", mir);

        // push it into the flow graph using the migration in `mig`, and obtain `QueryFlowParts`.
        // Note that we don't need to optimize the MIR here, because the query is trivial.
        let qfp = mir_query_to_flow_parts(&mut mir, &mut mig);

        self.register_query(query_name, None, &mir, mig.universe());

        qfp
    }

    fn add_base_via_mir(
        &mut self,
        query_name: &str,
        query: &SqlQuery,
        mut mig: &mut Migration,
    ) -> QueryFlowParts {
        // first, compute the MIR representation of the SQL query
        let mut mir = self.mir_converter
            .named_base_to_mir(query_name, query, self.transactional);

        trace!(self.log, "Base node MIR: {:#?}", mir);

        // no optimization, because standalone base nodes can't be optimized

        // TODO(malte): we currently need to remember these for local state, but should figure out
        // a better plan (see below)
        let fields = mir.leaf
            .borrow()
            .columns()
            .into_iter()
            .map(|c| String::from(c.name.as_str()))
            .collect::<Vec<_>>();

        // push it into the flow graph using the migration in `mig`, and obtain `QueryFlowParts`
        let qfp = mir_query_to_flow_parts(&mut mir, &mut mig);

        self.register_query(query_name, None, &mir, mig.universe());

        qfp
    }

    fn add_compound_query(
        &mut self,
        query_name: &str,
        query: &CompoundSelectStatement,
        mut mig: &mut Migration,
    ) -> Result<QueryFlowParts, String> {
        let subqueries: Vec<MirQuery> = query
            .selects
            .iter()
            .enumerate()
            .map(|(i, sq)| {
                self.add_select_query(&format!("{}_csq_{}", query_name, i), &sq.1, false, mig)
                    .1
                    .unwrap()
            })
            .collect();

        let mut combined_mir_query = self.mir_converter.compound_query_to_mir(
            query_name,
            subqueries.iter().collect(),
            CompoundSelectOperator::Union,
            &query.order,
            &query.limit,
        );

        let qfp = mir_query_to_flow_parts(&mut combined_mir_query, &mut mig);

        self.register_query(query_name, None, &combined_mir_query, mig.universe());

        Ok(qfp)
    }

    /// Returns tuple of `QueryFlowParts` and an optional new `MirQuery`. The latter is only
    /// present if a new `MirQuery` was added.
    fn add_select_query(
        &mut self,
        query_name: &str,
        sq: &SelectStatement,
        is_leaf: bool,
        mut mig: &mut Migration,
    ) -> (QueryFlowParts, Option<MirQuery>) {
        let (qg, reuse) = self.consider_query_graph(&query_name, mig.universe(), sq);
        match reuse {
            QueryGraphReuse::ExactMatch(mn) => {
                let flow_node = mn.borrow().flow_node.as_ref().unwrap().address();
                let qfp = QueryFlowParts {
                    name: String::from(mn.borrow().name()),
                    new_nodes: vec![],
                    reused_nodes: vec![flow_node],
                    query_leaf: flow_node,
                };
                (qfp, None)
            }
            QueryGraphReuse::ExtendExisting(mqs) => {
                let qfp = self.extend_existing_query(&query_name, sq, qg, mqs, is_leaf, mig);
                (qfp, None)
            }
            QueryGraphReuse::ReaderOntoExisting(mn, project_columns, params) => {
                let qfp =
                    self.add_leaf_to_existing_query(&query_name, &params, mn, project_columns, mig);
                (qfp, None)
            }
            QueryGraphReuse::None => {
                let (qfp, mir) = self.add_query_via_mir(&query_name, sq, qg, is_leaf, mig);
                (qfp, Some(mir))
            }
        }
    }

    fn add_query_via_mir(
        &mut self,
        query_name: &str,
        query: &SelectStatement,
        qg: QueryGraph,
        is_leaf: bool,
        mut mig: &mut Migration,
    ) -> (QueryFlowParts, MirQuery) {
        use mir::visualize::GraphViz;
        let universe = mig.universe();
        // no QG-level reuse possible, so we'll build a new query.
        // first, compute the MIR representation of the SQL query
<<<<<<< HEAD
        let mut mir =
            self.mir_converter
                .named_query_to_mir(query_name, query, &qg, universe.clone());
=======
        let mut mir = self.mir_converter
            .named_query_to_mir(query_name, query, &qg, is_leaf);
>>>>>>> 77e4d16d

        trace!(self.log, "Unoptimized MIR:\n{}", mir.to_graphviz().unwrap());

        // run MIR-level optimizations
        mir = mir.optimize();

        trace!(self.log, "Optimized MIR:\n{}", mir.to_graphviz().unwrap());

        // push it into the flow graph using the migration in `mig`, and obtain `QueryFlowParts`
        let qfp = mir_query_to_flow_parts(&mut mir, &mut mig);

        // register local state
        self.register_query(query_name, Some(qg), &mir, universe);

        (qfp, mir)
    }

    fn register_query(&mut self, query_name: &str, qg: Option<QueryGraph>, mir: &MirQuery, universe: DataType) {
        // TODO(malte): we currently need to remember these for local state, but should figure out
        // a better plan (see below)
        let fields = mir.leaf
            .borrow()
            .columns()
            .into_iter()
            .map(|c| String::from(c.name.as_str()))
            .collect::<Vec<_>>();

        // TODO(malte): get rid of duplication and figure out where to track this state
        self.view_schemas.insert(String::from(query_name), fields);

        // We made a new query, so store the query graph and the corresponding leaf MIR node.
        // TODO(malte): we currently store nothing if there is no QG (e.g., for compound queries).
        // This means we cannot reuse these queries.
        match qg {
            Some(qg) => {
                let qg_hash = qg.signature().hash;
                self.query_graphs
<<<<<<< HEAD
                    .insert(qg_hash, qg);
                self.mir_queries
                    .insert((qg_hash, universe), mir.clone());
            },
=======
                    .insert(qg.signature().hash, (qg, mir.clone()));
            }
>>>>>>> 77e4d16d
            None => (),
        }
    }

    fn extend_existing_query(
        &mut self,
        query_name: &str,
        query: &SelectStatement,
        qg: QueryGraph,
<<<<<<< HEAD
        reuse_mirs: Vec<(u64, DataType)>,
=======
        reuse_mirs: Vec<MirQuery>,
        is_leaf: bool,
>>>>>>> 77e4d16d
        mut mig: &mut Migration,
    ) -> QueryFlowParts {
        use mir::reuse::merge_mir_for_queries;
        use mir::visualize::GraphViz;
        let universe = mig.universe();

        // no QG-level reuse possible, so we'll build a new query.
        // first, compute the MIR representation of the SQL query
<<<<<<< HEAD
        let new_query_mir =
            self.mir_converter
                .named_query_to_mir(query_name, query, &qg, universe.clone());
=======
        let new_query_mir = self.mir_converter
            .named_query_to_mir(query_name, query, &qg, is_leaf);
>>>>>>> 77e4d16d
        // TODO(malte): should we run the MIR-level optimizations here?
        let new_opt_mir = new_query_mir.optimize();

        trace!(
            self.log,
            "Optimized MIR:\n{}",
            new_opt_mir.to_graphviz().unwrap()
        );

        // compare to existing query MIR and reuse prefix
        let mut reused_mir = new_opt_mir.clone();
        let mut num_reused_nodes = 0;
        for m in reuse_mirs {
            if !self.mir_queries.contains_key(&m) {
                continue;
            }
            let mq = self.mir_queries.get(&m).unwrap();
            let res = merge_mir_for_queries(&self.log, &reused_mir, &mq);
            reused_mir = res.0;
            if res.1 > num_reused_nodes {
                num_reused_nodes = res.1;
            }
        }

        let mut post_reuse_opt_mir = reused_mir.optimize_post_reuse();

        trace!(
            self.log,
            "Post-reuse optimized MIR:\n{}",
            post_reuse_opt_mir.to_graphviz().unwrap()
        );

        let qfp = mir_query_to_flow_parts(&mut post_reuse_opt_mir, &mut mig);

        info!(
            self.log,
            "Reused {} nodes for {}",
            num_reused_nodes,
            query_name
        );

        // We made a new query, so store the query graph and the corresponding leaf MIR node
        let qg_hash = qg.signature().hash;
        self.query_graphs.insert(qg_hash, qg);
        self.mir_queries
            .insert((qg_hash, universe), post_reuse_opt_mir);

        qfp
    }

    fn nodes_for_query(
        &mut self,
        q: SqlQuery,
        is_leaf: bool,
        mig: &mut Migration,
    ) -> Result<QueryFlowParts, String> {
        let name = match q {
            SqlQuery::CreateTable(ref ctq) => ctq.table.name.clone(),
            SqlQuery::Select(_) | SqlQuery::CompoundSelect(_) => format!("q_{}", self.num_queries),
            _ => panic!("only CREATE TABLE and SELECT queries can be added to the graph!"),
        };
        self.nodes_for_named_query(q, name, is_leaf, mig)
    }

<<<<<<< HEAD
    /// Runs some standard rewrite passes on the query.
    fn rewrite_query(&mut self, q: SqlQuery, mig: &mut Migration) -> SqlQuery {
        use controller::sql::passes::alias_removal::AliasRemoval;
        use controller::sql::passes::count_star_rewrite::CountStarRewrite;
        use controller::sql::passes::implied_tables::ImpliedTableExpansion;
        use controller::sql::passes::star_expansion::StarExpansion;
        use controller::sql::passes::negation_removal::NegationRemoval;
        use controller::sql::passes::subqueries::SubQueries;
        use controller::sql::query_utils::ReferredTables;
=======
    fn nodes_for_named_query(
        &mut self,
        q: SqlQuery,
        query_name: String,
        is_leaf: bool,
        mig: &mut Migration,
    ) -> Result<QueryFlowParts, String> {
        use nom_sql::{JoinRightSide, Table};
        use self::query_utils::ReferredTables;
        use self::passes::alias_removal::AliasRemoval;
        use self::passes::count_star_rewrite::CountStarRewrite;
        use self::passes::implied_tables::ImpliedTableExpansion;
        use self::passes::star_expansion::StarExpansion;
        use self::passes::negation_removal::NegationRemoval;
        use self::passes::subqueries::SubQueries;

>>>>>>> 77e4d16d
        // need to increment here so that each subquery has a unique name.
        // (subqueries call recursively into `nodes_for_named_query` via `add_parsed_query` below,
        // so we will end up incrementing this for every subquery.
        self.num_queries += 1;

        // flattens out the query by replacing subqueries for references
        // to existing views in the graph
        let mut fq = q.clone();
        for sq in fq.extract_subqueries() {
            use self::passes::subqueries::{field_with_table_name, query_from_condition_base,
                                          Subquery};
            use nom_sql::{JoinRightSide, Table};
            match sq {
                Subquery::InComparison(cond_base) => {
                    let (sq, column) = query_from_condition_base(&cond_base);

                    let qfp = self.add_parsed_query(sq, None, false, mig)
                        .expect("failed to add subquery");
                    *cond_base = field_with_table_name(qfp.name.clone(), column);
                }
                Subquery::InJoin(join_right_side) => {
                    *join_right_side = match *join_right_side {
                        JoinRightSide::NestedSelect(box ref ns, ref alias) => {
                            let qfp = self.add_parsed_query(
                                SqlQuery::Select(ns.clone()),
                                alias.clone(),
                                false,
                                mig,
                            ).expect("failed to add subquery in join");
                            JoinRightSide::Table(Table {
                                name: qfp.name.clone(),
                                alias: None,
                            })
                        }
                        _ => unreachable!(),
                    }
                }
            }
        }

        // Check that all tables mentioned in the query exist.
        // This must happen before the rewrite passes are applied because some of them rely on
        // having the table schema available in `self.view_schemas`.
        match fq {
            // if we're just about to create the table, we don't need to check if it exists. If it
            // does, we will amend or reuse it; if it does not, we create it.
            SqlQuery::CreateTable(_) => (),
            // other kinds of queries *do* require their referred tables to exist!
            ref q @ SqlQuery::CompoundSelect(_) |
            ref q @ SqlQuery::Select(_) |
            ref q @ SqlQuery::Update(_) |
            ref q @ SqlQuery::Delete(_) |
            ref q @ SqlQuery::Insert(_) => for t in &q.referred_tables() {
                if !self.view_schemas.contains_key(&t.name) {
                    panic!("query refers to unknown table \"{}\"", t.name);
                }
            },
        }

        // Run some standard rewrite passes on the query. This makes the later work easier,
        // as we no longer have to consider complications like aliases.
        fq.expand_table_aliases(mig.universe())
            .remove_negation()
            .expand_stars(&self.view_schemas)
            .expand_implied_tables(&self.view_schemas)
            .rewrite_count_star(&self.view_schemas)
    }

    fn nodes_for_named_query(
        &mut self,
        q: SqlQuery,
        query_name: String,
        mig: &mut Migration,
    ) -> Result<QueryFlowParts, String> {
        self.num_queries += 1;
        let q = self.rewrite_query(q, mig);

        // TODO(larat): extend existing should handle policy nodes
        // if this is a selection, we compute its `QueryGraph` and consider the existing ones we
        // hold for reuse or extension
        let qfp = match q {
            SqlQuery::Select(ref sq) => {
                let (qg, reuse) = self.consider_query_graph(&query_name, mig.universe(), sq);
                match reuse {
                    QueryGraphReuse::ExactMatch(mn) => {
                        let flow_node = mn.borrow().flow_node.as_ref().unwrap().address();
                        QueryFlowParts {
                            name: String::from(mn.borrow().name()),
                            new_nodes: vec![],
                            reused_nodes: vec![flow_node],
                            query_leaf: flow_node,
                        }
                    }
                    QueryGraphReuse::ExtendExisting(mqs) => {
                        self.extend_existing_query(&query_name, sq, qg, mqs, mig)
                    }
                    QueryGraphReuse::ReaderOntoExisting(mn, project_columns, params) => {
                        self.add_leaf_to_existing_query(
                            &query_name,
                            &params,
                            mn,
                            project_columns,
                            mig,
                        )
                    }
                    QueryGraphReuse::None => self.add_query_via_mir(&query_name, sq, qg, mig).0,
                }
            }
            SqlQuery::CompoundSelect(ref csq) => {
                // NOTE(malte): We can't currently reuse complete compound select queries, since
                // our reuse logic operates on `SqlQuery` structures. Their subqueries do get
                // reused, however.
                self.add_compound_query(&query_name, csq, mig).unwrap()
            }
            SqlQuery::Select(ref sq) => self.add_select_query(&query_name, sq, true, mig).0,
            ref q @ SqlQuery::CreateTable { .. } => self.add_base_via_mir(&query_name, q, mig),
            ref q @ _ => panic!("unhandled query type in recipe: {:?}", q),
        };

        // record info about query
        self.leaf_addresses
            .insert(String::from(query_name.as_str()), qfp.query_leaf);

        Ok(qfp)
    }

    /// Upgrades the schema version that any nodes created for queries will be tagged with.
    /// `new_version` must be strictly greater than the current version in `self.schema_version`.
    pub fn upgrade_schema(&mut self, new_version: usize) {
        assert!(new_version > self.schema_version);
        info!(
            self.log,
            "Schema version advanced from {} to {}",
            self.schema_version,
            new_version
        );
        self.schema_version = new_version;
        self.mir_converter.upgrade_schema(new_version);
    }
}

/// Enables incorporation of a textual SQL query into a Soup graph.
pub trait ToFlowParts {
    /// Turn a SQL query into a set of nodes inserted into the Soup graph managed by
    /// the `SqlIncorporator` in the second argument. The query can optionally be named by the
    /// string in the `Option<String>` in the third argument.
    fn to_flow_parts(
        &self,
        &mut SqlIncorporator,
        Option<String>,
        &mut Migration,
    ) -> Result<QueryFlowParts, String>;
}

impl<'a> ToFlowParts for &'a String {
    fn to_flow_parts(
        &self,
        inc: &mut SqlIncorporator,
        name: Option<String>,
        mig: &mut Migration,
    ) -> Result<QueryFlowParts, String> {
        self.as_str().to_flow_parts(inc, name, mig)
    }
}

impl<'a> ToFlowParts for &'a str {
    fn to_flow_parts(
        &self,
        inc: &mut SqlIncorporator,
        name: Option<String>,
        mig: &mut Migration,
    ) -> Result<QueryFlowParts, String> {
        // try parsing the incoming SQL
        let parsed_query = sql_parser::parse_query(self);

        // if ok, manufacture a node for the query structure we got
        match parsed_query {
            Ok(q) => inc.add_parsed_query(q, name, true, mig),
            Err(e) => Err(String::from(e)),
        }
    }
}

#[cfg(test)]
mod tests {
    use nom_sql::Column;
    use dataflow::prelude::*;
    use controller::{ControllerBuilder, Migration};
    use Blender;
    use super::{SqlIncorporator, ToFlowParts};
    use nom_sql::FunctionExpression;

    /// Helper to grab a reference to a named view.
    fn get_node<'a>(inc: &SqlIncorporator, mig: &'a Migration, name: &str) -> &'a Node {
        let na = inc.get_flow_node_address(name, 0)
            .expect(&format!("No node named \"{}\" exists", name));
        mig.graph().node_weight(na).unwrap()
    }

    /// Helper to compute a query ID hash via the same method as in `QueryGraph::signature()`.
    /// Note that the argument slices must be ordered in the same way as &str and &Column are
    /// ordered by `Ord`.
    fn query_id_hash(relations: &[&str], attrs: &[&Column], columns: &[&Column]) -> u64 {
        use controller::sql::query_graph::OutputColumn;
        use std::hash::{Hash, Hasher};
        use std::collections::hash_map::DefaultHasher;

        let mut hasher = DefaultHasher::new();
        for r in relations.iter() {
            r.hash(&mut hasher);
        }
        for a in attrs.iter() {
            a.hash(&mut hasher);
        }
        for c in columns.iter() {
            OutputColumn::Data((*c).clone()).hash(&mut hasher);
        }
        hasher.finish()
    }

    #[test]
    fn it_parses() {
        // set up graph
        let mut g = ControllerBuilder::default().build_inner();
        let mut inc = SqlIncorporator::default();
        g.migrate(|mig| {
            // Must have a base node for type inference to work, so make one manually
            assert!(
                "CREATE TABLE users (id int, name varchar(40));"
                    .to_flow_parts(&mut inc, None, mig)
                    .is_ok()
            );

            // Should have two nodes: source and "users" base table
            let ncount = mig.graph().node_count();
            assert_eq!(ncount, 2);
            assert_eq!(get_node(&inc, mig, "users").name(), "users");

            assert!(
                "SELECT users.id from users;"
                    .to_flow_parts(&mut inc, None, mig)
                    .is_ok()
            );
            // Should now have source, "users", a leaf projection node for the new selection, and
            // a reader node
            assert_eq!(mig.graph().node_count(), ncount + 2);

            // Invalid query should fail parsing and add no nodes
            assert!(
                "foo bar from whatever;"
                    .to_flow_parts(&mut inc, None, mig)
                    .is_err()
            );
            // Should still only have source, "users" and the two nodes for the above selection
            assert_eq!(mig.graph().node_count(), ncount + 2);
        });
    }

    #[test]
    fn it_incorporates_simple_join() {
        // set up graph
        let mut g = ControllerBuilder::default().build_inner();
        let mut inc = SqlIncorporator::default();
        g.migrate(|mig| {
            // Establish a base write type for "users"
            assert!(
                inc.add_query("CREATE TABLE users (id int, name varchar(40));", None, mig)
                    .is_ok()
            );
            // Should have source and "users" base table node
            assert_eq!(mig.graph().node_count(), 2);
            assert_eq!(get_node(&inc, mig, "users").name(), "users");
            assert_eq!(get_node(&inc, mig, "users").fields(), &["id", "name"]);
            assert_eq!(get_node(&inc, mig, "users").description(), "B");

            // Establish a base write type for "articles"
            assert!(
                inc.add_query(
                    "CREATE TABLE articles (id int, author int, title varchar(255));",
                    None,
                    mig
                ).is_ok()
            );
            // Should have source and "users" base table node
            assert_eq!(mig.graph().node_count(), 3);
            assert_eq!(get_node(&inc, mig, "articles").name(), "articles");
            assert_eq!(
                get_node(&inc, mig, "articles").fields(),
                &["id", "author", "title"]
            );
            assert_eq!(get_node(&inc, mig, "articles").description(), "B");

            // Try a simple equi-JOIN query
            let q = "SELECT users.name, articles.title \
                     FROM articles, users \
                     WHERE users.id = articles.author;";
            let q = inc.add_query(q, None, mig);
            assert!(q.is_ok());
            let qid = query_id_hash(
                &["articles", "users"],
                &[&Column::from("articles.author"), &Column::from("users.id")],
                &[&Column::from("articles.title"), &Column::from("users.name")],
            );
            // join node
            let new_join_view = get_node(&inc, mig, &format!("q_{:x}_n0", qid));
            assert_eq!(
                new_join_view.fields(),
                &["id", "author", "title", "id", "name"]
            );
            // leaf node
            let new_leaf_view = get_node(&inc, mig, &q.unwrap().name);
            assert_eq!(new_leaf_view.fields(), &["name", "title"]);
            assert_eq!(new_leaf_view.description(), format!("π[4, 2]"));
        });
    }

    #[test]
    fn it_incorporates_simple_selection() {
        // set up graph
        let mut g = ControllerBuilder::default().build_inner();
        let mut inc = SqlIncorporator::default();
        g.migrate(|mig| {
            // Establish a base write type
            assert!(
                inc.add_query("CREATE TABLE users (id int, name varchar(40));", None, mig)
                    .is_ok()
            );
            // Should have source and "users" base table node
            assert_eq!(mig.graph().node_count(), 2);
            assert_eq!(get_node(&inc, mig, "users").name(), "users");
            assert_eq!(get_node(&inc, mig, "users").fields(), &["id", "name"]);
            assert_eq!(get_node(&inc, mig, "users").description(), "B");

            // Try a simple query
            let res = inc.add_query(
                "SELECT users.name FROM users WHERE users.id = 42;",
                None,
                mig,
            );
            assert!(res.is_ok());

            let qid = query_id_hash(
                &["users"],
                &[&Column::from("users.id")],
                &[&Column::from("users.name")],
            );
            // filter node
            let filter = get_node(&inc, mig, &format!("q_{:x}_n0_p0_f0", qid));
            assert_eq!(filter.fields(), &["id", "name"]);
            assert_eq!(filter.description(), format!("σ[f0 = 42]"));
            // leaf view node
            let edge = get_node(&inc, mig, &res.unwrap().name);
            assert_eq!(edge.fields(), &["name"]);
            assert_eq!(edge.description(), format!("π[1]"));
        });
    }

    #[test]
    fn it_incorporates_aggregation() {
        // set up graph
        let mut g = ControllerBuilder::default().build_inner();
        let mut inc = SqlIncorporator::default();
        g.migrate(|mig| {
            // Establish a base write types
            assert!(
                inc.add_query("CREATE TABLE votes (aid int, userid int);", None, mig)
                    .is_ok()
            );
            // Should have source and "users" base table node
            assert_eq!(mig.graph().node_count(), 2);
            assert_eq!(get_node(&inc, mig, "votes").name(), "votes");
            assert_eq!(get_node(&inc, mig, "votes").fields(), &["aid", "userid"]);
            assert_eq!(get_node(&inc, mig, "votes").description(), "B");

            // Try a simple COUNT function
            let res = inc.add_query(
                "SELECT COUNT(votes.userid) AS votes \
                 FROM votes GROUP BY votes.aid;",
                None,
                mig,
            );
            assert!(res.is_ok());
            // added the aggregation and the edge view, and a reader
            assert_eq!(mig.graph().node_count(), 5);
            // check aggregation view
            let f = Box::new(FunctionExpression::Count(
                Column::from("votes.userid"),
                false,
            ));
            let qid = query_id_hash(
                &["computed_columns", "votes"],
                &[&Column::from("votes.aid")],
                &[
                    &Column {
                        name: String::from("votes"),
                        alias: Some(String::from("votes")),
                        table: None,
                        function: Some(f),
                    },
                ],
            );
            let agg_view = get_node(&inc, mig, &format!("q_{:x}_n0", qid));
            assert_eq!(agg_view.fields(), &["aid", "votes"]);
            assert_eq!(agg_view.description(), format!("|*| γ[0]"));
            // check edge view
            let edge_view = get_node(&inc, mig, &res.unwrap().name);
            assert_eq!(edge_view.fields(), &["votes"]);
            assert_eq!(edge_view.description(), format!("π[1]"));
        });
    }

    #[test]
    fn it_does_not_reuse_if_disabled() {
        // set up graph
        let mut g = ControllerBuilder::default().build_inner();
        let mut inc = SqlIncorporator::default();
        inc.disable_reuse();
        g.migrate(|mig| {
            assert!(
                inc.add_query("CREATE TABLE users (id int, name varchar(40));", None, mig)
                    .is_ok()
            );
            let res = inc.add_query("SELECT id, name FROM users WHERE users.id = 42;", None, mig);
            assert!(res.is_ok());
            let leaf = res.unwrap().query_leaf;

            // Add the same query again; this should NOT reuse here.
            let ncount = mig.graph().node_count();
            let res = inc.add_query("SELECT name, id FROM users WHERE users.id = 42;", None, mig);
            assert!(res.is_ok());
            // should have added nodes for this query, too
            let qfp = res.unwrap();
            assert_eq!(qfp.new_nodes.len(), 2);
            // expect three new nodes: filter, project, reader
            assert_eq!(mig.graph().node_count(), ncount + 3);
            // should have ended up with a different leaf node
            assert_ne!(qfp.query_leaf, leaf);
        });
    }

    #[test]
    fn it_reuses_identical_query() {
        // set up graph
        let mut g = ControllerBuilder::default().build_inner();
        let mut inc = SqlIncorporator::default();
        g.migrate(|mig| {
            // Establish a base write type
            assert!(
                inc.add_query("CREATE TABLE users (id int, name varchar(40));", None, mig)
                    .is_ok()
            );
            // Should have source and "users" base table node
            assert_eq!(mig.graph().node_count(), 2);
            assert_eq!(get_node(&inc, mig, "users").name(), "users");
            assert_eq!(get_node(&inc, mig, "users").fields(), &["id", "name"]);
            assert_eq!(get_node(&inc, mig, "users").description(), "B");

            // Add a new query
            let res = inc.add_query("SELECT id, name FROM users WHERE users.id = 42;", None, mig);
            assert!(res.is_ok());
            let leaf = res.unwrap().query_leaf;

            // Add the same query again
            let ncount = mig.graph().node_count();
            let res = inc.add_query("SELECT name, id FROM users WHERE users.id = 42;", None, mig);
            assert!(res.is_ok());
            // should have added no more nodes
            let qfp = res.unwrap();
            assert_eq!(qfp.new_nodes, vec![]);
            assert_eq!(mig.graph().node_count(), ncount);
            // should have ended up with the same leaf node
            assert_eq!(qfp.query_leaf, leaf);
        });
    }

    #[test]
    fn it_reuses_with_different_parameter() {
        // set up graph
        let mut g = ControllerBuilder::default().build_inner();
        let mut inc = SqlIncorporator::default();
        g.migrate(|mig| {
            // Establish a base write type
            assert!(
                inc.add_query(
                    "CREATE TABLE users (id int, name varchar(40), address varchar(40));",
                    None,
                    mig
                ).is_ok()
            );
            // Should have source and "users" base table node
            assert_eq!(mig.graph().node_count(), 2);
            assert_eq!(get_node(&inc, mig, "users").name(), "users");
            assert_eq!(
                get_node(&inc, mig, "users").fields(),
                &["id", "name", "address"]
            );
            assert_eq!(get_node(&inc, mig, "users").description(), "B");

            // Add a new query
            let res = inc.add_query("SELECT id, name FROM users WHERE users.id = ?;", None, mig);
            assert!(res.is_ok());

            // Add the same query again, but with a parameter on a different column.
            // Project the same columns, so we can reuse the projection that already exists and only
            // add an identity node.
            let ncount = mig.graph().node_count();
            let res = inc.add_query(
                "SELECT id, name FROM users WHERE users.name = ?;",
                None,
                mig,
            );
            assert!(res.is_ok());
            // should have added two more nodes: one identity node and one reader node
            let qfp = res.unwrap();
            assert_eq!(mig.graph().node_count(), ncount + 2);
            // only the identity node is returned in the vector of new nodes
            assert_eq!(qfp.new_nodes.len(), 1);
            assert_eq!(get_node(&inc, mig, &qfp.name).description(), "≡");
            // we should be based off the identity as our leaf
            let id_node = qfp.new_nodes.iter().next().unwrap();
            assert_eq!(qfp.query_leaf, *id_node);

            // Do it again with a parameter on yet a different column.
            // Project different columns, so we need to add a new projection (not an identity).
            let ncount = mig.graph().node_count();
            let res = inc.add_query(
                "SELECT id, name FROM users WHERE users.address = ?;",
                None,
                mig,
            );
            assert!(res.is_ok());
            // should have added two more nodes: one projection node and one reader node
            let qfp = res.unwrap();
            assert_eq!(mig.graph().node_count(), ncount + 2);
            // only the projection node is returned in the vector of new nodes
            assert_eq!(qfp.new_nodes.len(), 1);
            assert_eq!(get_node(&inc, mig, &qfp.name).description(), "π[0, 1, 2]");
            // we should be based off the new projection as our leaf
            let id_node = qfp.new_nodes.iter().next().unwrap();
            assert_eq!(qfp.query_leaf, *id_node);
        });
    }

    #[test]
    fn it_incorporates_aggregation_no_group_by() {
        // set up graph
        let mut g = ControllerBuilder::default().build_inner();
        let mut inc = SqlIncorporator::default();
        g.migrate(|mig| {
            // Establish a base write type
            assert!(
                inc.add_query("CREATE TABLE votes (aid int, userid int);", None, mig)
                    .is_ok()
            );
            // Should have source and "users" base table node
            assert_eq!(mig.graph().node_count(), 2);
            assert_eq!(get_node(&inc, mig, "votes").name(), "votes");
            assert_eq!(get_node(&inc, mig, "votes").fields(), &["aid", "userid"]);
            assert_eq!(get_node(&inc, mig, "votes").description(), "B");
            // Try a simple COUNT function without a GROUP BY clause
            let res = inc.add_query("SELECT COUNT(votes.userid) AS count FROM votes;", None, mig);
            assert!(res.is_ok());
            // added the aggregation, a project helper, the edge view, and reader
            assert_eq!(mig.graph().node_count(), 6);
            // check project helper node
            let f = Box::new(FunctionExpression::Count(
                Column::from("votes.userid"),
                false,
            ));
            let qid = query_id_hash(
                &["computed_columns", "votes"],
                &[],
                &[
                    &Column {
                        name: String::from("count"),
                        alias: Some(String::from("count")),
                        table: None,
                        function: Some(f),
                    },
                ],
            );
            let proj_helper_view = get_node(&inc, mig, &format!("q_{:x}_n0_prj_hlpr", qid));
            assert_eq!(proj_helper_view.fields(), &["userid", "grp"]);
            assert_eq!(proj_helper_view.description(), format!("π[1, lit: 0]"));
            // check aggregation view
            let agg_view = get_node(&inc, mig, &format!("q_{:x}_n0", qid));
            assert_eq!(agg_view.fields(), &["grp", "count"]);
            assert_eq!(agg_view.description(), format!("|*| γ[1]"));
            // check edge view -- note that it's not actually currently possible to read from
            // this for a lack of key (the value would be the key)
            let edge_view = get_node(&inc, mig, &res.unwrap().name);
            assert_eq!(edge_view.fields(), &["count"]);
            assert_eq!(edge_view.description(), format!("π[1]"));
        });
    }

    #[test]
    fn it_incorporates_aggregation_count_star() {
        // set up graph
        let mut g = ControllerBuilder::default().build_inner();
        let mut inc = SqlIncorporator::default();
        g.migrate(|mig| {
            // Establish a base write type
            assert!(
                inc.add_query("CREATE TABLE votes (userid int, aid int);", None, mig)
                    .is_ok()
            );
            // Should have source and "users" base table node
            assert_eq!(mig.graph().node_count(), 2);
            assert_eq!(get_node(&inc, mig, "votes").name(), "votes");
            assert_eq!(get_node(&inc, mig, "votes").fields(), &["userid", "aid"]);
            assert_eq!(get_node(&inc, mig, "votes").description(), "B");
            // Try a simple COUNT function without a GROUP BY clause
            let res = inc.add_query(
                "SELECT COUNT(*) AS count FROM votes GROUP BY votes.userid;",
                None,
                mig,
            );
            assert!(res.is_ok());
            // added the aggregation, a project helper, the edge view, and reader
            assert_eq!(mig.graph().node_count(), 5);
            // check aggregation view
            let f = Box::new(FunctionExpression::Count(Column::from("votes.aid"), false));
            let qid = query_id_hash(
                &["computed_columns", "votes"],
                &[&Column::from("votes.userid")],
                &[
                    &Column {
                        name: String::from("count"),
                        alias: Some(String::from("count")),
                        table: None,
                        function: Some(f),
                    },
                ],
            );
            let agg_view = get_node(&inc, mig, &format!("q_{:x}_n0", qid));
            assert_eq!(agg_view.fields(), &["userid", "count"]);
            assert_eq!(agg_view.description(), format!("|*| γ[0]"));
            // check edge view -- note that it's not actually currently possible to read from
            // this for a lack of key (the value would be the key)
            let edge_view = get_node(&inc, mig, &res.unwrap().name);
            assert_eq!(edge_view.fields(), &["count"]);
            assert_eq!(edge_view.description(), format!("π[1]"));
        });
    }

    #[test]
    fn it_incorporates_explicit_multi_join() {
        // set up graph
        let mut g = ControllerBuilder::default().build_inner();
        let mut inc = SqlIncorporator::default();
        g.migrate(|mig| {
            // Establish base write types for "users" and "articles" and "votes"
            assert!(
                inc.add_query("CREATE TABLE users (id int, name varchar(40));", None, mig)
                    .is_ok()
            );
            assert!(
                inc.add_query("CREATE TABLE votes (aid int, uid int);", None, mig)
                    .is_ok()
            );
            assert!(
                inc.add_query(
                    "CREATE TABLE articles (aid int, title varchar(255), author int);",
                    None,
                    mig
                ).is_ok()
            );

            // Try an explicit multi-way-join
            let q = "SELECT users.name, articles.title, votes.uid \
                 FROM articles
                 JOIN users ON (users.id = articles.author) \
                 JOIN votes ON (votes.aid = articles.aid);";

            let q = inc.add_query(q, None, mig);
            assert!(q.is_ok());
            let _qid = query_id_hash(
                &["articles", "users", "votes"],
                &[
                    &Column::from("articles.aid"),
                    &Column::from("articles.author"),
                    &Column::from("users.id"),
                    &Column::from("votes.aid"),
                ],
                &[
                    &Column::from("users.name"),
                    &Column::from("articles.title"),
                    &Column::from("votes.uid"),
                ],
            );
            // XXX(malte): non-deterministic join ordering make it difficult to assert on the join
            // views
            // leaf view
            let leaf_view = get_node(&inc, &*mig, &q.unwrap().name);
            assert_eq!(leaf_view.fields(), &["name", "title", "uid"]);
        });
    }

    #[test]
    fn it_incorporates_implicit_multi_join() {
        // set up graph
        let mut g = ControllerBuilder::default().build_inner();
        let mut inc = SqlIncorporator::default();
        g.migrate(|mig| {
            // Establish base write types for "users" and "articles" and "votes"
            assert!(
                inc.add_query("CREATE TABLE users (id int, name varchar(40));", None, mig)
                    .is_ok()
            );
            assert!(
                inc.add_query("CREATE TABLE votes (aid int, uid int);", None, mig)
                    .is_ok()
            );
            assert!(
                inc.add_query(
                    "CREATE TABLE articles (aid int, title varchar(255), author int);",
                    None,
                    mig
                ).is_ok()
            );

            // Try an implicit multi-way-join
            let q = "SELECT users.name, articles.title, votes.uid \
                 FROM articles, users, votes
                 WHERE users.id = articles.author \
                 AND votes.aid = articles.aid;";

            let q = inc.add_query(q, None, mig);
            assert!(q.is_ok());
            // XXX(malte): below over-projects into the final leaf, and is thus inconsistent
            // with the explicit JOIN case!
            let qid = query_id_hash(
                &["articles", "users", "votes"],
                &[
                    &Column::from("articles.aid"),
                    &Column::from("articles.author"),
                    &Column::from("users.id"),
                    &Column::from("votes.aid"),
                ],
                &[
                    &Column::from("articles.title"),
                    &Column::from("users.name"),
                    &Column::from("votes.uid"),
                ],
            );
            let join1_view = get_node(&inc, mig, &format!("q_{:x}_n0", qid));
            // articles join votes
            assert_eq!(
                join1_view.fields(),
                &["aid", "title", "author", "id", "name"]
            );
            let join2_view = get_node(&inc, mig, &format!("q_{:x}_n1", qid));
            // join1_view join users
            assert_eq!(
                join2_view.fields(),
                &["aid", "title", "author", "id", "name", "aid", "uid"]
            );
            // leaf view
            let leaf_view = get_node(&inc, &*mig, &q.unwrap().name);
            assert_eq!(leaf_view.fields(), &["name", "title", "uid"]);
        });
    }

    #[test]
    fn it_incorporates_literal_projection() {
        // set up graph
        let mut g = ControllerBuilder::default().build_inner();
        let mut inc = SqlIncorporator::default();
        g.migrate(|mig| {
            assert!(
                inc.add_query("CREATE TABLE users (id int, name varchar(40));", None, mig)
                    .is_ok()
            );

            let res = inc.add_query("SELECT users.name, 1 FROM users;", None, mig);
            assert!(res.is_ok());

            // leaf view node
            let edge = get_node(&inc, mig, &res.unwrap().name);
            assert_eq!(edge.fields(), &["name", "1"]);
            assert_eq!(edge.description(), format!("π[1, lit: 1]"));
        });
    }

    #[test]
    fn it_incorporates_arithmetic_projection() {
        // set up graph
        let mut g = ControllerBuilder::default().build_inner();
        let mut inc = SqlIncorporator::default();
        g.migrate(|mig| {
            assert!(
                inc.add_query("CREATE TABLE users (id int, age int);", None, mig)
                    .is_ok()
            );

            let res = inc.add_query(
                "SELECT 2 * users.age, 2 * 10 as twenty FROM users;",
                None,
                mig,
            );
            assert!(res.is_ok());

            // leaf view node
            let edge = get_node(&inc, mig, &res.unwrap().name);
            assert_eq!(edge.fields(), &["2 * users.age", "twenty"]);
            assert_eq!(
                edge.description(),
                format!("π[(lit: 2) * 1, (lit: 2) * (lit: 10)]")
            );
        });
    }

    #[test]
    fn it_incorporates_join_with_nested_query() {
        let mut g = ControllerBuilder::default().build_inner();
        let mut inc = SqlIncorporator::default();
        g.migrate(|mig| {
            assert!(
                inc.add_query("CREATE TABLE users (id int, name varchar(40));", None, mig)
                    .is_ok()
            );
            assert!(
                inc.add_query(
                    "CREATE TABLE articles (id int, author int, title varchar(255));",
                    None,
                    mig
                ).is_ok()
            );

            let q = "SELECT nested_users.name, articles.title \
                     FROM articles \
                     JOIN (SELECT * FROM users) AS nested_users \
                     ON (nested_users.id = articles.author);";
            let q = inc.add_query(q, None, mig);
            assert!(q.is_ok());
            let qid = query_id_hash(
                &["articles", "nested_users"],
                &[
                    &Column::from("articles.author"),
                    &Column::from("nested_users.id"),
                ],
                &[
                    &Column::from("articles.title"),
                    &Column::from("nested_users.name"),
                ],
            );
            // join node
            let new_join_view = get_node(&inc, mig, &format!("q_{:x}_n0", qid));
            assert_eq!(
                new_join_view.fields(),
                &["id", "name", "id", "author", "title"]
            );
            // leaf node
            let new_leaf_view = get_node(&inc, mig, &q.unwrap().name);
            assert_eq!(new_leaf_view.fields(), &["name", "title"]);
            assert_eq!(new_leaf_view.description(), format!("π[1, 4]"));
        });
    }

    #[test]
    fn it_incorporates_compound_selection() {
        // set up graph
        let mut g = ControllerBuilder::default().build_inner();
        let mut inc = SqlIncorporator::default();
        g.migrate(|mig| {
            assert!(
                inc.add_query("CREATE TABLE users (id int, name varchar(40));", None, mig)
                    .is_ok()
            );

            let res = inc.add_query(
                "SELECT users.id, users.name FROM users \
                 WHERE users.id = 32 \
                 UNION \
                 SELECT users.id, users.name FROM users \
                 WHERE users.id = 42 AND users.name = 'bob';",
                None,
                mig,
            );
            assert!(res.is_ok());

            // the leaf of this query (node above the reader) is a union
            let union_view = get_node(&inc, mig, &res.unwrap().name);
            assert_eq!(union_view.fields(), &["id", "name"]);
            assert_eq!(union_view.description(), format!("3:[0, 1] ⋃ 6:[0, 1]"));
        });
    }
}<|MERGE_RESOLUTION|>--- conflicted
+++ resolved
@@ -459,14 +459,8 @@
         let universe = mig.universe();
         // no QG-level reuse possible, so we'll build a new query.
         // first, compute the MIR representation of the SQL query
-<<<<<<< HEAD
-        let mut mir =
-            self.mir_converter
-                .named_query_to_mir(query_name, query, &qg, universe.clone());
-=======
         let mut mir = self.mir_converter
-            .named_query_to_mir(query_name, query, &qg, is_leaf);
->>>>>>> 77e4d16d
+            .named_query_to_mir(query_name, query, &qg, is_leaf, universe.clone());
 
         trace!(self.log, "Unoptimized MIR:\n{}", mir.to_graphviz().unwrap());
 
@@ -504,15 +498,10 @@
             Some(qg) => {
                 let qg_hash = qg.signature().hash;
                 self.query_graphs
-<<<<<<< HEAD
                     .insert(qg_hash, qg);
                 self.mir_queries
                     .insert((qg_hash, universe), mir.clone());
             },
-=======
-                    .insert(qg.signature().hash, (qg, mir.clone()));
-            }
->>>>>>> 77e4d16d
             None => (),
         }
     }
@@ -522,12 +511,8 @@
         query_name: &str,
         query: &SelectStatement,
         qg: QueryGraph,
-<<<<<<< HEAD
         reuse_mirs: Vec<(u64, DataType)>,
-=======
-        reuse_mirs: Vec<MirQuery>,
         is_leaf: bool,
->>>>>>> 77e4d16d
         mut mig: &mut Migration,
     ) -> QueryFlowParts {
         use mir::reuse::merge_mir_for_queries;
@@ -536,14 +521,9 @@
 
         // no QG-level reuse possible, so we'll build a new query.
         // first, compute the MIR representation of the SQL query
-<<<<<<< HEAD
-        let new_query_mir =
-            self.mir_converter
-                .named_query_to_mir(query_name, query, &qg, universe.clone());
-=======
         let new_query_mir = self.mir_converter
-            .named_query_to_mir(query_name, query, &qg, is_leaf);
->>>>>>> 77e4d16d
+            .named_query_to_mir(query_name, query, &qg, is_leaf, universe.clone());
+
         // TODO(malte): should we run the MIR-level optimizations here?
         let new_opt_mir = new_query_mir.optimize();
 
@@ -608,7 +588,6 @@
         self.nodes_for_named_query(q, name, is_leaf, mig)
     }
 
-<<<<<<< HEAD
     /// Runs some standard rewrite passes on the query.
     fn rewrite_query(&mut self, q: SqlQuery, mig: &mut Migration) -> SqlQuery {
         use controller::sql::passes::alias_removal::AliasRemoval;
@@ -618,24 +597,7 @@
         use controller::sql::passes::negation_removal::NegationRemoval;
         use controller::sql::passes::subqueries::SubQueries;
         use controller::sql::query_utils::ReferredTables;
-=======
-    fn nodes_for_named_query(
-        &mut self,
-        q: SqlQuery,
-        query_name: String,
-        is_leaf: bool,
-        mig: &mut Migration,
-    ) -> Result<QueryFlowParts, String> {
-        use nom_sql::{JoinRightSide, Table};
-        use self::query_utils::ReferredTables;
-        use self::passes::alias_removal::AliasRemoval;
-        use self::passes::count_star_rewrite::CountStarRewrite;
-        use self::passes::implied_tables::ImpliedTableExpansion;
-        use self::passes::star_expansion::StarExpansion;
-        use self::passes::negation_removal::NegationRemoval;
-        use self::passes::subqueries::SubQueries;
-
->>>>>>> 77e4d16d
+
         // need to increment here so that each subquery has a unique name.
         // (subqueries call recursively into `nodes_for_named_query` via `add_parsed_query` below,
         // so we will end up incrementing this for every subquery.
@@ -708,42 +670,17 @@
         &mut self,
         q: SqlQuery,
         query_name: String,
+        is_leaf: bool,
         mig: &mut Migration,
     ) -> Result<QueryFlowParts, String> {
-        self.num_queries += 1;
+        // self.num_queries += 1;
+
         let q = self.rewrite_query(q, mig);
 
         // TODO(larat): extend existing should handle policy nodes
         // if this is a selection, we compute its `QueryGraph` and consider the existing ones we
         // hold for reuse or extension
         let qfp = match q {
-            SqlQuery::Select(ref sq) => {
-                let (qg, reuse) = self.consider_query_graph(&query_name, mig.universe(), sq);
-                match reuse {
-                    QueryGraphReuse::ExactMatch(mn) => {
-                        let flow_node = mn.borrow().flow_node.as_ref().unwrap().address();
-                        QueryFlowParts {
-                            name: String::from(mn.borrow().name()),
-                            new_nodes: vec![],
-                            reused_nodes: vec![flow_node],
-                            query_leaf: flow_node,
-                        }
-                    }
-                    QueryGraphReuse::ExtendExisting(mqs) => {
-                        self.extend_existing_query(&query_name, sq, qg, mqs, mig)
-                    }
-                    QueryGraphReuse::ReaderOntoExisting(mn, project_columns, params) => {
-                        self.add_leaf_to_existing_query(
-                            &query_name,
-                            &params,
-                            mn,
-                            project_columns,
-                            mig,
-                        )
-                    }
-                    QueryGraphReuse::None => self.add_query_via_mir(&query_name, sq, qg, mig).0,
-                }
-            }
             SqlQuery::CompoundSelect(ref csq) => {
                 // NOTE(malte): We can't currently reuse complete compound select queries, since
                 // our reuse logic operates on `SqlQuery` structures. Their subqueries do get
